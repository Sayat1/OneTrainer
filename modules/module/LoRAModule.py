import math
from abc import ABCMeta

import torch
from torch import nn, Tensor
from torch.nn import Dropout, Linear, Conv2d, Parameter
import torch.nn.functional as F
import re

RE_UPDOWN = re.compile(r"(up|down)_blocks_(\d+)_(resnets|upsamplers|downsamplers|attentions)_(\d+)_")
NUM_OF_BLOCKS=12
def get_block_index(lora_name: str) -> int:
    block_idx = -1  # invalid lora name

    m = RE_UPDOWN.search(lora_name)
    if m:
        g = m.groups()
        i = int(g[1])
        j = int(g[3])
        if g[2] == "resnets":
            idx = 3 * i + j
        elif g[2] == "attentions":
            idx = 3 * i + j
        elif g[2] == "upsamplers" or g[2] == "downsamplers":
            idx = 3 * i + 2

        if g[0] == "down":
            block_idx = 1 + idx  # 0に該当するLoRAは存在しない
        elif g[0] == "up":
            block_idx = NUM_OF_BLOCKS + 1 + idx

    elif "mid_block_" in lora_name:
        block_idx = NUM_OF_BLOCKS  # idx=12

    return block_idx



class LoRAModule(metaclass=ABCMeta):
    prefix: str
    orig_module: nn.Module
    lora_down: nn.Module
    lora_up: nn.Module
    alpha: torch.Tensor
    dropout: Dropout
    wd:bool

    def __init__(self, prefix: str, orig_module: nn.Module | None, rank: int, alpha: float,weight_decompose: bool=False):
        super(LoRAModule, self).__init__()
        
        self.prefix = prefix.replace('.', '_')
        self.orig_module = orig_module
        self.rank = rank
        self.alpha = torch.tensor(alpha)
        self.dropout = Dropout(0)
        self.wd = weight_decompose

        if self.wd:
            org_weight: nn.Parameter = orig_module.weight
            self.dora_norm_dims = org_weight.dim() - 1
            self.dora_scale = nn.Parameter(
                torch.norm(
                    org_weight.transpose(1, 0).reshape(org_weight.shape[1], -1),
                    dim=1,
                    keepdim=True,
                )
                .reshape(org_weight.shape[1], *[1] * self.dora_norm_dims)
                .transpose(1, 0)
            ).float()
            if orig_module is not None:
                self.dora_scale.to(orig_module.weight.device)

        if orig_module is not None:
            self.alpha = self.alpha.to(orig_module.weight.device)
        self.alpha.requires_grad_(False)
        

        self.is_applied = False
        self.orig_forward = self.orig_module.forward if self.orig_module is not None else None

    def forward(self, x, *args, **kwargs):
        if self.wd:
            dtype = next(self.lora_up.parameters()).dtype
            weight = (
                    self.orig_module.weight.data.to(device=x.device, dtype=dtype)
                    + self.make_weight(x.device).to(device=x.device, dtype=dtype) * (self.alpha / self.rank)
                )
            weight = self.apply_weight_decompose(weight)
            bias = (
                    None
                    if self.orig_module.bias is None
                    else self.orig_module.bias.data
                )
            return self.op(x, weight, bias, **self.extra_args)
        elif self.orig_module.training:
            ld = self.lora_up(self.dropout(self.lora_down(x)))
            return self.orig_forward(x) + ld * (self.alpha / self.rank)
        else:
            return self.orig_forward(x) + self.lora_up(self.lora_down(x)) * (self.alpha / self.rank)

    def requires_grad_(self, requires_grad: bool):
        if requires_grad==False or self.requires_train:
            self.lora_down.requires_grad_(requires_grad)
            self.lora_up.requires_grad_(requires_grad)

    def to(self, device: torch.device = None, dtype: torch.dtype = None) -> 'LoRAModule':
        self.lora_down.to(device, dtype)
        self.lora_up.to(device, dtype)
        self.alpha.to(device, dtype)
        if self.wd:
            self.dora_scale.to(device, dtype)
        return self

    def parameters(self) -> list[Parameter]:
        return list(self.lora_down.parameters()) + list(self.lora_up.parameters())

    def load_state_dict(self, state_dict: dict):
<<<<<<< HEAD
        down_state_dict = {
            "weight": state_dict.pop(self.prefix + ".lora_down.weight")
        }
        up_state_dict = {
            "weight": state_dict.pop(self.prefix + ".lora_up.weight")
        }
        self.alpha = state_dict.pop(self.prefix + ".alpha")
        self.lora_down.load_state_dict(down_state_dict)
        self.lora_up.load_state_dict(up_state_dict)
=======
        if self.prefix + ".lora_down.weight" in state_dict:
            down_state_dict = {
                "weight": state_dict.pop(self.prefix + ".lora_down.weight")
            }
            self.lora_down.load_state_dict(down_state_dict, strict=False)

        if self.prefix + ".lora_up.weight" in state_dict:
            up_state_dict = {
                "weight": state_dict.pop(self.prefix + ".lora_up.weight")
            }
            self.lora_up.load_state_dict(up_state_dict, strict=False)

        if self.prefix + ".alpha" in state_dict:
            self.alpha = state_dict.pop(self.prefix + ".alpha")
>>>>>>> f914d0d8

    def state_dict(self) -> dict:
        state_dict = {}
        if self.wd:
            state_dict[self.prefix + ".dora_scale"]  = self.dora_scale
        state_dict[self.prefix + ".lora_down.weight"] = self.lora_down.weight.data
        state_dict[self.prefix + ".lora_up.weight"] = self.lora_up.weight.data
        state_dict[self.prefix + ".alpha"] = self.alpha
        return state_dict

    def make_weight(self,device=None):
        wa = self.lora_up.weight.to(device)
        wb = self.lora_down.weight.to(device)
        weight = wa.view(wa.size(0), -1) @ wb.view(wb.size(0), -1)
        weight = weight.view(self.orig_module.weight.shape)
        if self.orig_module.training and self.dropout.p:
            drop = (torch.rand(weight.size(0)) > self.dropout.p).to(weight.dtype)
            drop = drop.view(-1, *[1] * len(weight.shape[1:])).to(weight.device)
            weight *= drop
        return weight

    def apply_weight_decompose(self, weight):
        weight_norm = (
            weight.transpose(0, 1)
            .reshape(weight.shape[1], -1)
            .norm(dim=1, keepdim=True)
            .reshape(weight.shape[1], *[1] * self.dora_norm_dims)
            .transpose(0, 1)
        )
        return weight * (self.dora_scale / weight_norm)
    
    def modules(self) -> list[nn.Module]:
        return [self.lora_down, self.lora_up, self.dropout]

    def hook_to_module(self):
        if not self.is_applied:
            self.orig_module.forward = self.forward
            self.is_applied = True

    def remove_hook_from_module(self):
        if self.is_applied:
            self.orig_module.forward = self.orig_forward
            self.is_applied = False

    def apply_to_module(self):
        # TODO
        pass

    def extract_from_module(self, base_module: nn.Module):
        # TODO
        pass


class LinearLoRAModule(LoRAModule):
    def __init__(self, prefix: str, orig_module: Linear, rank: int, alpha: float, rank_ratio: float, alpha_ratio: float, dora_wd: bool, requires_train: bool):
        in_features = orig_module.in_features
        out_features = orig_module.out_features
        my_rank = rank
        my_alpha = alpha
        if rank_ratio > 0.0:
            my_rank = int(min(in_features,out_features) * rank_ratio)
            my_alpha = my_rank * alpha_ratio
        super(LinearLoRAModule, self).__init__(prefix, orig_module, my_rank, my_alpha,weight_decompose=dora_wd)
        self.op = F.linear
        self.extra_args = {}
        self.lora_down = Linear(in_features, my_rank, bias=False, device=orig_module.weight.device)
        self.lora_up = Linear(my_rank, out_features, bias=False, device=orig_module.weight.device)
        self.lora_down.requires_grad_(False)
        self.lora_up.requires_grad_(False)
        self.requires_train=requires_train

        nn.init.kaiming_uniform_(self.lora_down.weight, a=math.sqrt(5))
        nn.init.zeros_(self.lora_up.weight)


class Conv2dLoRAModule(LoRAModule):
    def __init__(self, prefix: str, orig_module: Conv2d, rank: int, alpha: float, rank_ratio: float, alpha_ratio: float, dora_wd: bool, requires_train: bool):
        in_channels = orig_module.in_channels
        out_channels = orig_module.out_channels
        my_rank = rank
        my_alpha = alpha
        if rank_ratio > 0.0:
            my_rank = int(min(in_channels,out_channels) * rank_ratio)
            my_alpha = my_rank * alpha_ratio
        super(Conv2dLoRAModule, self).__init__(prefix, orig_module, my_rank, my_alpha,weight_decompose=dora_wd)
        self.op = F.conv2d
        self.extra_args = {
                "stride": orig_module.stride,
                "padding": orig_module.padding,
                "dilation": orig_module.dilation,
                "groups": orig_module.groups,
            }
        kernel_size = orig_module.kernel_size
        stride = orig_module.stride
        padding = orig_module.padding
        
        self.lora_down = Conv2d(in_channels, my_rank, kernel_size,stride,padding, bias=False, device=orig_module.weight.device)
        self.lora_up = Conv2d(my_rank, out_channels, (1, 1), (1, 1), bias=False, device=orig_module.weight.device)
        self.lora_down.requires_grad_(False)
        self.lora_up.requires_grad_(False)
        self.requires_train=requires_train

        nn.init.kaiming_uniform_(self.lora_down.weight, a=math.sqrt(5))
        nn.init.zeros_(self.lora_up.weight)


class DummyLoRAModule(LoRAModule):
    def __init__(self, prefix: str):
        super(DummyLoRAModule, self).__init__(prefix, None, 1, 1)
        self.lora_down = None
        self.lora_up = None

        self.save_state_dict = {}

    def requires_grad_(self, requires_grad: bool):
        pass

    def to(self, device: torch.device = None, dtype: torch.dtype = None) -> 'LoRAModule':
        pass

    def parameters(self) -> list[Parameter]:
        return []

    def load_state_dict(self, state_dict: dict):
        self.save_state_dict = {
            self.prefix + ".lora_down.weight": state_dict.pop(self.prefix + ".lora_down.weight"),
            self.prefix + ".lora_up.weight": state_dict.pop(self.prefix + ".lora_up.weight"),
            self.prefix + ".alpha": state_dict.pop(self.prefix + ".alpha"),
        }
        if self.wd:
            self.save_state_dict.update({self.prefix + ".dora_scale": state_dict.pop(self.prefix + ".dora_scale")})

    def state_dict(self) -> dict:
        return self.save_state_dict

    def modules(self) -> list[nn.Module]:
        return []

    def hook_to_module(self):
        pass

    def remove_hook_from_module(self):
        pass

    def apply_to_module(self):
        pass

    def extract_from_module(self, base_module: nn.Module):
        pass


class LoRAModuleWrapper:
    orig_module: nn.Module
    rank: int

    lora_modules: dict[str, LoRAModule]

    def __init__(
            self,
            orig_module: nn.Module | None,
            rank: int,
            prefix: str,
            alpha: float = 1.0,
            module_filter: list[str] = None,
            conv_rank: int = 0,
            conv_alpha: float  = 0.0,
            rank_ratio: float = 0.0,
            alpha_ratio: float = 0.0,
            train_blocks: list[int] = None,
            dora_wd:bool = False
    ):
        super(LoRAModuleWrapper, self).__init__()
        self.orig_module = orig_module
        self.prefix = prefix
        self.module_filter = module_filter if module_filter is not None else []
        if conv_rank>0 and conv_alpha<=0:
            conv_alpha = conv_rank
        if rank_ratio>0.0 and alpha_ratio<=0.0:
            alpha_ratio = 1.0
        if train_blocks != None:
            print("BLOCK TRAINING")
            if len(train_blocks)!=25:
                raise KeyError("train_blocks must have 25 numbers")
            if not all(block==1 or block==0 for block in train_blocks):
                raise KeyError("train_blocks must have the value 0 or 1")

        self.lora_modules = self.__create_modules(orig_module, rank,alpha, conv_rank, conv_alpha, rank_ratio, alpha_ratio,train_blocks,dora_wd)

    def __create_modules(self, orig_module: nn.Module | None,rank:int, alpha: float, conv_rank:int, conv_alpha:float, rank_ratio:float, alpha_ratio:float ,train_blocks:list[int],dora_wd:bool) -> dict[str, LoRAModule]:
        lora_modules = {}

        if orig_module is not None:
            for name, module in orig_module.named_modules():             
                if len(self.module_filter) == 0 or any([x in name for x in self.module_filter]):
                    training_block=True
                    if train_blocks:
                        lora_name = self.prefix + "_" + name
                        lora_name = lora_name.replace(".", "_") 
                        block_idx = get_block_index(lora_name)
                        if block_idx != -1:
                            training_block = train_blocks[block_idx] == 1
                    if isinstance(module, Linear):
                        print(self.prefix + "_" + name + f" trainb:{training_block}")
                        lora_modules[name] = LinearLoRAModule(self.prefix + "_" + name, module, rank, alpha, rank_ratio, alpha_ratio, dora_wd, training_block)
                    elif isinstance(module, Conv2d):
                        print(self.prefix + "_" + name + f" trainb:{training_block}")
                        if module.kernel_size == (1,1):
                            lora_modules[name] = Conv2dLoRAModule(self.prefix + "_" + name, module, rank, alpha, rank_ratio, alpha_ratio, dora_wd, training_block)
                        elif conv_rank > 0:
                            lora_modules[name] = Conv2dLoRAModule(self.prefix + "_" + name, module, conv_rank, conv_alpha, rank_ratio, alpha_ratio, dora_wd, training_block)

        return lora_modules

    def requires_grad_(self, requires_grad: bool):
        for name, module in self.lora_modules.items():
            module.requires_grad_(requires_grad)

    def parameters(self) -> list[Parameter]:
        parameters = []
        for name, module in self.lora_modules.items():
            parameters += module.parameters()
        return parameters

    def block_parameters(self) -> dict:
        block_idx_to_lora = {}
        for name, module in self.lora_modules.items():
            idx = get_block_index(name.replace(".", "_") )
            if idx not in block_idx_to_lora:
                block_idx_to_lora[idx] = []
            block_idx_to_lora[idx].append(module)
        return block_idx_to_lora

    def to(self, device: torch.device = None, dtype: torch.dtype = None) -> 'LoRAModuleWrapper':
        for name, module in self.lora_modules.items():
            module.to(device, dtype)
        return self

    def load_state_dict(self, state_dict: dict[str, Tensor]):
        """
        Loads the state dict

        Args:
            state_dict: the state dict
        """

        # create a copy, so the modules can pop states
        state_dict = {k: v for (k, v) in state_dict.items() if k.startswith(self.prefix)}

        for name, module in self.lora_modules.items():
            module.load_state_dict(state_dict)

        # create dummy modules for the remaining keys
        remaining_names = list(state_dict.keys())
        for name in remaining_names:
            if name.endswith(".alpha"):
                prefix = name.removesuffix(".alpha")
                module = DummyLoRAModule(prefix)
                module.load_state_dict(state_dict)
                self.lora_modules[prefix] = module

    def state_dict(self) -> dict:
        """
        Returns the state dict
        """
        state_dict = {}

        for name, module in self.lora_modules.items():
            state_dict |= module.state_dict()

        return state_dict

    def modules(self) -> list[nn.Module]:
        """
        Returns a list of all modules
        """
        modules = []
        for module in self.lora_modules.values():
            modules += module.modules()

        return modules

    def hook_to_module(self):
        """
        Hooks the LoRA into the module without changing its weights
        """
        for name, module in self.lora_modules.items():
            module.hook_to_module()

    def remove_hook_from_module(self):
        """
        Removes the LoRA hook from the module without changing its weights
        """
        for name, module in self.lora_modules.items():
            module.remove_hook_from_module()

    def apply_to_module(self):
        """
        Applys the LoRA to the module, changing its weights
        """
        for name, module in self.lora_modules.items():
            module.apply_to_module()

    def extract_from_module(self, base_module: nn.Module):
        """
        Creates a LoRA from the difference between the base_module and the orig_module
        """
        for name, module in self.lora_modules.items():
            module.extract_from_module(base_module)

    def prune(self):
        """
        Removes all dummy modules
        """
        self.lora_modules = {k: v for (k, v) in self.lora_modules.items() if not isinstance(v, DummyLoRAModule)}

    def set_dropout(self, dropout_probability: float):
        """
        Sets the dropout probability
        """
        if dropout_probability < 0 or dropout_probability > 1:
            raise ValueError("Dropout probability must be in [0, 1]")
        for module in self.lora_modules.values():
            module.dropout.p = dropout_probability<|MERGE_RESOLUTION|>--- conflicted
+++ resolved
@@ -115,17 +115,6 @@
         return list(self.lora_down.parameters()) + list(self.lora_up.parameters())
 
     def load_state_dict(self, state_dict: dict):
-<<<<<<< HEAD
-        down_state_dict = {
-            "weight": state_dict.pop(self.prefix + ".lora_down.weight")
-        }
-        up_state_dict = {
-            "weight": state_dict.pop(self.prefix + ".lora_up.weight")
-        }
-        self.alpha = state_dict.pop(self.prefix + ".alpha")
-        self.lora_down.load_state_dict(down_state_dict)
-        self.lora_up.load_state_dict(up_state_dict)
-=======
         if self.prefix + ".lora_down.weight" in state_dict:
             down_state_dict = {
                 "weight": state_dict.pop(self.prefix + ".lora_down.weight")
@@ -140,7 +129,6 @@
 
         if self.prefix + ".alpha" in state_dict:
             self.alpha = state_dict.pop(self.prefix + ".alpha")
->>>>>>> f914d0d8
 
     def state_dict(self) -> dict:
         state_dict = {}
