from enum import Enum
from typing import Any, get_origin, get_args, Callable


class BaseConfig:
    config_version: int
    config_migrations: dict[int, Callable[[dict], dict]]

    def __init__(
            self,
            data: list[(str, Any, type, bool)],
            config_version: int | None = None,
            config_migrations: dict[int, Callable[[dict], dict]] | None = None
    ):
        self.config_version = config_version if config_version is not None else 0
        self.config_migrations = config_migrations if config_migrations is not None else {}

        self.types = {}
        self.nullables = {}
        self.default_values = {}
        for (name, value, var_type, nullable) in data:
            setattr(self, name, value)
            self.types[name] = var_type
            self.nullables[name] = nullable
            self.default_values[name] = value

    def to_dict(self) -> dict:
        data = {
            '__version': self.config_version,
        }

        for (name, _) in self.types.items():
            value = getattr(self, name)
            if issubclass(self.types[name], BaseConfig):
                data[name] = value.to_dict()
            elif self.types[name] == list or get_origin(self.types[name]) == list:
                if len(get_args(self.types[name])) > 0 and issubclass(get_args(self.types[name])[0], BaseConfig):
                    if value is not None:
                        list_data = []
                        for list_entry in value:
                            list_data.append(list_entry.to_dict())
                    else:
                        list_data = None
                    data[name] = list_data
                else:
                    data[name] = value
            elif self.types[name] == dict or get_origin(self.types[name]) == dict:
                if len(get_args(self.types[name])) > 0 and issubclass(get_args(self.types[name])[1], BaseConfig):
                    dict_data = {}
                    for dict_key, dict_value in value.items():
                        dict_data[dict_key] = dict_value.to_dict()
                    data[name] = dict_data
                else:
                    data[name] = value
            elif self.types[name] == str:
                data[name] = value
            elif issubclass(self.types[name], Enum):
                data[name] = None if value is None else str(value)
            elif self.types[name] == bool:
                data[name] = value
            elif self.types[name] == int:
                data[name] = value
            elif self.types[name] == float:
                if value in [float('inf'), float('-inf')]:
                    data[name] = str(value)
                else:
                    data[name] = value

        return data

    def from_dict(self, data: dict) -> 'BaseConfig':
        version = 0
        if '__version' in data:
            version = data['__version']

        while version in self.config_migrations:
            data = self.config_migrations[version](data)
            version += 1

        for (name, _) in self.types.items():
            try:
                if issubclass(self.types[name], BaseConfig):
                    getattr(self, name).from_dict(data[name])
                elif self.types[name] == list or get_origin(self.types[name]) == list:
                    if len(get_args(self.types[name])) > 0 and issubclass(get_args(self.types[name])[0], BaseConfig):
                        list_type = get_args(self.types[name])[0]
                        if data[name] is not None:
<<<<<<< HEAD
                            old_value = getattr(self, name) if hasattr(self, name) else []
                            if old_value is None:
                                old_value = []
=======
                            old_value = \
                                (getattr(self, name)) if hasattr(self, name) and getattr(self, name) is not None else []
>>>>>>> 43772ca2
                            value = []
                            for i in range(max(len(old_value), len(data[name]))):
                                if i < len(old_value) and i < len(data[name]):
                                    value.append(old_value[i].from_dict(data[name][i]))
                                elif i < len(old_value):
                                    value.append(old_value[i])
                                else:
                                    value.append(list_type.default_values().from_dict(data[name][i]))
                        else:
                            value = None
                        setattr(self, name, value)
                    else:
                        setattr(self, name, data[name])
                elif self.types[name] == dict or get_origin(self.types[name]) == dict:
                    if len(get_args(self.types[name])) > 0 and issubclass(get_args(self.types[name])[1], BaseConfig):
                        dict_type = get_args(self.types[name])[1]
                        value = {}
                        for dict_key, dict_value in data[name].items():
                            value[dict_key] = dict_type.default_values().from_dict(dict_value)
                        setattr(self, name, value)
                    else:
                        setattr(self, name, data[name])
                elif self.types[name] == str:
                    if self.nullables[name]:
                        setattr(self, name, None if data[name] is None else str(data[name]))
                    else:
                        setattr(self, name, str(data[name]))
                elif issubclass(self.types[name], Enum):
                    if isinstance(data[name], str):
                        if self.nullables[name]:
                            setattr(self, name, None if data[name] is None else self.types[name][data[name]])
                        else:
                            setattr(self, name, self.types[name][data[name]])
                    else:
                        setattr(self, name, data[name])
                elif self.types[name] == bool:
                    setattr(self, name, data[name])
                elif self.types[name] == int:
                    if self.nullables[name]:
                        setattr(self, name, None if data[name] is None else int(data[name]))
                    else:
                        setattr(self, name, int(data[name]))
                elif self.types[name] == float:
                    # check for strings to support dicts loaded from json
                    if data[name] in [float('inf'), float('-inf'), 'inf', '-inf']:
                        setattr(self, name, float(data[name]))
                    if self.nullables[name]:
                        setattr(self, name, None if data[name] is None else float(data[name]))
                    else:
                        setattr(self, name, float(data[name]))
            except Exception:
                if name in data:
                    print(f"Could not set {name} as {str(data[name])}")
                else:
                    # print(f"Could not set {name}, not found.")
                    pass

        return self<|MERGE_RESOLUTION|>--- conflicted
+++ resolved
@@ -85,14 +85,8 @@
                     if len(get_args(self.types[name])) > 0 and issubclass(get_args(self.types[name])[0], BaseConfig):
                         list_type = get_args(self.types[name])[0]
                         if data[name] is not None:
-<<<<<<< HEAD
-                            old_value = getattr(self, name) if hasattr(self, name) else []
-                            if old_value is None:
-                                old_value = []
-=======
                             old_value = \
                                 (getattr(self, name)) if hasattr(self, name) and getattr(self, name) is not None else []
->>>>>>> 43772ca2
                             value = []
                             for i in range(max(len(old_value), len(data[name]))):
                                 if i < len(old_value) and i < len(data[name]):
