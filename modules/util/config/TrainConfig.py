--- conflicted
+++ resolved
@@ -321,7 +321,6 @@
     lora_conv_rank: int
     lora_conv_alpha: float
     lora_weight_dtype: DataType
-<<<<<<< HEAD
     lora_modules: list[str]
     lora_rank_ratio:float
     lora_alpha_ratio:float
@@ -329,9 +328,7 @@
     lora_te_separate_train:bool
     lora_unet_separate_train:bool
     lora_dora_wd:bool
-=======
     bundle_additional_embeddings: bool
->>>>>>> eb87d608
 
     # optimizer
     optimizer: TrainOptimizerConfig
@@ -725,7 +722,6 @@
         data.append(("lora_conv_rank", 0, int, False))
         data.append(("lora_conv_alpha", 0.0, float, False))
         data.append(("lora_weight_dtype", DataType.FLOAT_32, DataType, False))
-<<<<<<< HEAD
         data.append(("lora_modules", ["attentions"], list[str], False))
         data.append(("lora_rank_ratio", 0.0, float, False))
         data.append(("lora_alpha_ratio", 0.0, float, False))
@@ -733,9 +729,7 @@
         data.append(("lora_te_separate_train", False, bool, False))
         data.append(("lora_unet_separate_train", False, bool, False))
         data.append(("lora_dora_wd", False, bool, False))
-=======
         data.append(("bundle_additional_embeddings", True, bool, False))
->>>>>>> eb87d608
 
         # optimizer
         data.append(("optimizer", TrainOptimizerConfig.default_values(), TrainOptimizerConfig, False))
