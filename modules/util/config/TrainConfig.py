import json
import os
import uuid
from copy import deepcopy
from typing import Any

from modules.util.config.BaseConfig import BaseConfig
from modules.util.config.ConceptConfig import ConceptConfig
from modules.util.config.SampleConfig import SampleConfig
from modules.util.enum.AlignPropLoss import AlignPropLoss
from modules.util.enum.AttentionMechanism import AttentionMechanism
from modules.util.enum.ConfigPart import ConfigPart
from modules.util.enum.DataType import DataType
from modules.util.enum.EMAMode import EMAMode
from modules.util.enum.GradientCheckpointingMethod import GradientCheckpointingMethod
from modules.util.enum.ImageFormat import ImageFormat
from modules.util.enum.LearningRateScaler import LearningRateScaler
from modules.util.enum.LearningRateScheduler import LearningRateScheduler
from modules.util.enum.LossScaler import LossScaler
from modules.util.enum.LossWeight import LossWeight
from modules.util.enum.ModelFormat import ModelFormat
from modules.util.enum.ModelType import ModelType, PeftType
from modules.util.enum.Optimizer import Optimizer
from modules.util.enum.TimestepDistribution import TimestepDistribution
from modules.util.enum.TimeUnit import TimeUnit
from modules.util.enum.TrainingMethod import TrainingMethod
from modules.util.ModelNames import EmbeddingName, ModelNames
from modules.util.ModelWeightDtypes import ModelWeightDtypes
from modules.util.torch_util import default_device


class TrainOptimizerConfig(BaseConfig):
    optimizer: Optimizer
    adam_w_mode: bool
    alpha: float
    amsgrad: bool
    beta1: float
    beta2: float
    beta3: float
    bias_correction: bool
    block_wise: bool
    capturable: bool
    centered: bool
    clip_threshold: float
    d0: float
    d_coef: float
    dampening: float
    decay_rate: float
    decouple: bool
    differentiable: bool
    eps: float
    eps2: float
    foreach: bool
    fsdp_in_use: bool
    fused: bool
    fused_back_pass: bool
    growth_rate: float
    initial_accumulator_value: int
    is_paged: bool
    log_every: int
    lr_decay: float
    max_unorm: float
    maximize: bool
    min_8bit_size: int
    momentum: float
    nesterov: bool
    no_prox: bool
    optim_bits: int
    percentile_clipping: float
    r: float
    relative_step: bool
    safeguard_warmup: bool
    scale_parameter: bool
    stochastic_rounding: bool
    use_bias_correction: bool
    use_triton: bool
    warmup_init: bool
    weight_decay: float
    extra:dict
    weight_lr_power: float
    decoupled_decay: bool
    fixed_decay: bool
    weight_decouple: bool
    rectify: bool
    degenerated_to_sgd: bool
    k: int
    xi: float
    n_sma_threshold: int
    ams_bound: bool
    r: float
    adanorm: bool
    adam_debias: bool

    def __init__(self, data: list[(str, Any, type, bool)]):
        super().__init__(data)

    @staticmethod
    def default_values():
        data = []

        # name, default value, data type, nullable
        data.append(("optimizer", Optimizer.ADAMW, Optimizer, False))
        data.append(("adam_w_mode", None, bool, False))
        data.append(("alpha", None, float, True))
        data.append(("amsgrad", None, bool, False))
        data.append(("beta1", None, float, True))
        data.append(("beta2", None, float, True))
        data.append(("beta3", None, float, True))
        data.append(("bias_correction", None, bool, False))
        data.append(("block_wise", None, bool, False))
        data.append(("capturable", None, bool, False))
        data.append(("centered", None, bool, False))
        data.append(("clip_threshold", None, float, True))
        data.append(("d0", None, float, True))
        data.append(("d_coef", None, float, True))
        data.append(("dampening", None, float, True))
        data.append(("decay_rate", None, float, True))
        data.append(("decouple", None, bool, False))
        data.append(("differentiable", False, bool, False))
        data.append(("eps", None, float, True))
        data.append(("eps2", None, float, True))
        data.append(("foreach", None, bool, True))  # Disabled, because it uses too much VRAM
        data.append(("fsdp_in_use", None, bool, False))
        data.append(("fused", None, bool, False))
        data.append(("fused_back_pass", None, bool, False))
        data.append(("growth_rate", None, float, True))
        data.append(("initial_accumulator_value", None, int, True))
        data.append(("is_paged", None, bool, False))
        data.append(("log_every", None, int, True))
        data.append(("lr_decay", None, float, True))
        data.append(("max_unorm", None, float, True))
        data.append(("maximize", None, bool, False))
        data.append(("min_8bit_size", None, int, True))
        data.append(("momentum", None, float, True))
        data.append(("nesterov", None, bool, False))
        data.append(("no_prox", None, bool, False))
        data.append(("optim_bits", None, int, True))
        data.append(("percentile_clipping", None, float, True))
        data.append(("r", None, float, True))
        data.append(("relative_step", None, bool, False))
        data.append(("safeguard_warmup", None, bool, False))
        data.append(("scale_parameter", None, bool, False))
        data.append(("stochastic_rounding", None, bool, False))
        data.append(("use_bias_correction", None, bool, False))
        data.append(("use_triton", None, bool, False))
        data.append(("warmup_init", None, bool, False))
        data.append(("weight_decay", None, float, True))
        data.append(("extra", {}, dict, False))
        data.append(("weight_lr_power", None, float, True))
        data.append(("decoupled_decay", None, bool, False))
        data.append(("fixed_decay", None, bool, False))
        data.append(("rectify", None, bool, False))
        data.append(("degenerated_to_sgd", None, bool, False))
        data.append(("k", None, int, True))
        data.append(("xi", None, float, True))
        data.append(("n_sma_threshold", None, int, True))
        data.append(("ams_bound", None, bool, False))
        data.append(("r", None, float, True))
        data.append(("adanorm", None, bool, False))
        data.append(("adam_debias", None, bool, False))

        return TrainOptimizerConfig(data)


class TrainModelPartConfig(BaseConfig):
    model_name: str
    include: bool
    train: bool
    stop_training_after: int
    stop_training_after_unit: TimeUnit
    learning_rate: float
    weight_dtype: DataType
    dropout_probability: float
    train_embedding: bool
    attention_mask: bool

    def __init__(self, data: list[(str, Any, type, bool)]):
        super().__init__(data)

    @staticmethod
    def default_values():
        data = []

        # name, default value, data type, nullable
        data.append(("model_name", "", str, False))
        data.append(("include", True, bool, False))
        data.append(("train", True, bool, False))
        data.append(("stop_training_after", None, int, True))
        data.append(("stop_training_after_unit", TimeUnit.NEVER, TimeUnit, False))
        data.append(("learning_rate", None, float, True))
        data.append(("weight_dtype", DataType.NONE, DataType, False))
        data.append(("dropout_probability", 0.0, float, False))
        data.append(("train_embedding", True, bool, False))
        data.append(("attention_mask", False, bool, False))

        return TrainModelPartConfig(data)


class TrainEmbeddingConfig(BaseConfig):
    uuid: str
    model_name: str
    placeholder: str
    train: bool
    stop_training_after: int
    stop_training_after_unit: TimeUnit
    token_count: int
    initial_embedding_text: str

    def __init__(self, data: list[(str, Any, type, bool)]):
        super().__init__(data)

    @staticmethod
    def default_values():
        data = []

        # name, default value, data type, nullable
        data.append(("uuid", str(uuid.uuid4()), str, False))
        data.append(("model_name", "", str, False))
        data.append(("placeholder", "<embedding>", str, False))
        data.append(("train", True, bool, False))
        data.append(("stop_training_after", None, int, True))
        data.append(("stop_training_after_unit", TimeUnit.NEVER, TimeUnit, False))
        data.append(("token_count", 1, int, False))
        data.append(("initial_embedding_text", "*", str, False))

        return TrainEmbeddingConfig(data)


class TrainConfig(BaseConfig):
    training_method: TrainingMethod
    model_type: ModelType
    debug_mode: bool
    debug_dir: str
    workspace_dir: str
    cache_dir: str
    tensorboard: bool
    tensorboard_expose: bool
    validation: bool
    validate_after: float
    validate_after_unit: TimeUnit
    continue_last_backup: bool
    include_train_config: ConfigPart

    # model settings
    base_model_name: str
    weight_dtype: DataType
    output_dtype: DataType
    output_model_format: ModelFormat
    output_model_destination: str
    gradient_checkpointing: GradientCheckpointingMethod
    layer_offload_fraction: float
    force_circular_padding: bool

    # data settings
    concept_file_name: str
    concepts: list[ConceptConfig]
    aspect_ratio_bucketing: bool
    latent_caching: bool
    clear_cache_before_training: bool

    # training settings
    learning_rate_scheduler: LearningRateScheduler
    custom_learning_rate_scheduler: str | None
    # Dict keys are literally called "key" and "value"; not a tuple because
    # of restrictions with ConfigList.
    scheduler_params: list[dict[str, str]]
    learning_rate: float
    learning_rate_warmup_steps: int
    learning_rate_cycles: float
    learning_rate_min: float
    epochs: int
    batch_size: int
    gradient_accumulation_steps: int
    ema: EMAMode
    ema_decay: float
    ema_update_step_interval: int
    dataloader_threads: int
    train_device: str
    temp_device: str
    train_dtype: DataType
    fallback_train_dtype: DataType
    enable_autocast_cache: bool
    only_cache: bool
    resolution: str
    attention_mechanism: AttentionMechanism
    align_prop: bool
    align_prop_probability: float
    align_prop_loss: AlignPropLoss
    align_prop_weight: float
    align_prop_steps: int
    align_prop_truncate_steps: float
    align_prop_cfg_scale: float
    mse_strength: float
    mae_strength: float
    log_cosh_strength: float
    vb_loss_strength: float
    loss_weight_fn: LossWeight
    loss_weight_strength: float
    dropout_probability: float
    loss_scaler: LossScaler
    learning_rate_scaler: LearningRateScaler
<<<<<<< HEAD
    seed: int
=======
    clip_grad_norm: float
>>>>>>> b1a2baec

    # noise
    offset_noise_weight: float
    perturbation_noise_weight: float
    rescale_noise_scheduler_to_zero_terminal_snr: bool
    force_v_prediction: bool
    force_epsilon_prediction: bool
    timestep_distribution: TimestepDistribution
    min_noising_strength: float
    max_noising_strength: float
    max_grad_norm: float
    noising_weight: float
    noising_bias: float

    # unet
    unet: TrainModelPartConfig

    # prior
    prior: TrainModelPartConfig

    # text encoder
    text_encoder: TrainModelPartConfig
    text_encoder_layer_skip: int

    # text encoder 2
    text_encoder_2: TrainModelPartConfig
    text_encoder_2_layer_skip: int

    # text encoder 3
    text_encoder_3: TrainModelPartConfig
    text_encoder_3_layer_skip: int

    # vae
    vae: TrainModelPartConfig

    # effnet encoder
    effnet_encoder: TrainModelPartConfig

    # decoder
    decoder: TrainModelPartConfig

    # decoder text encoder
    decoder_text_encoder: TrainModelPartConfig

    # decoder vqgan
    decoder_vqgan: TrainModelPartConfig

    # masked training
    masked_training: bool
    unmasked_probability: float
    unmasked_weight: float
    normalize_masked_area_loss: bool

    # embedding
    embedding_learning_rate: float
    preserve_embedding_norm: bool
    embedding: TrainEmbeddingConfig
    additional_embeddings: list[TrainEmbeddingConfig]
    embedding_weight_dtype: DataType

    # lora
    peft_type: PeftType
    lora_model_name: str
    lora_rank: int
    lora_alpha: float
    lora_decompose: bool
    lora_decompose_norm_epsilon: bool
    lora_weight_dtype: DataType
    lora_layers: str  # comma-separated
    lora_layer_preset: str
    bundle_additional_embeddings: bool

    # optimizer
    optimizer: TrainOptimizerConfig
    optimizer_defaults: dict[str, TrainOptimizerConfig]
    use_mechanic:bool
    use_schedulefree_wrapper:bool

    # sample settings
    sample_definition_file_name: str
    samples: list[SampleConfig]
    sample_after: float
    sample_after_unit: TimeUnit
    sample_image_format: ImageFormat
    samples_to_tensorboard: bool
    non_ema_sampling: bool

    # backup settings
    backup_after: float
    backup_after_unit: TimeUnit
    rolling_backup: bool
    rolling_backup_count: int
    backup_before_save: bool
<<<<<<< HEAD
    save_after: float
    save_after_unit: TimeUnit
    rolling_save_count: int
=======
    save_every: int
    save_every_unit: TimeUnit
    save_skip_first: int
>>>>>>> b1a2baec
    save_filename_prefix: str

    def __init__(self, data: list[(str, Any, type, bool)]):
        super().__init__(
            data,
            config_version=6,
            config_migrations={
                0: self.__migration_0,
                1: self.__migration_1,
                2: self.__migration_2,
                3: self.__migration_3,
                4: self.__migration_4,
                5: self.__migration_5,
            }
        )

    def __migration_0(self, data: dict) -> dict:
        optimizer_settings = {}
        migrated_data = {}
        for key, value in data.items():
            # move optimizer settings to sub object
            if key == 'optimizer':
                optimizer_settings['optimizer'] = value
            elif key.startswith('optimizer'):
                optimizer_settings[key.removeprefix('optimizer_')] = value
            else:
                migrated_data[key] = value

        if 'optimizer' in optimizer_settings:
            migrated_data['optimizer'] = optimizer_settings
            migrated_data['optimizer_defaults'] = {
                optimizer_settings['optimizer']: deepcopy(optimizer_settings)
            }

        return migrated_data

    def __migration_1(self, data: dict) -> dict:
        migrated_data = {
            "unet": {},
            "prior": {},
            "text_encoder": {},
            "text_encoder_2": {},
            "vae": {},
            "effnet_encoder": {},
            "decoder": {},
            "decoder_text_encoder": {},
            "decoder_vqgan": {},
            "embeddings": [{}],
        }

        for key, value in data.items():
            if key == "train_unet":
                migrated_data["unet"]["train"] = value
            elif key == "train_unet_epochs":
                migrated_data["unet"]["stop_training_after"] = value
                migrated_data["unet"]["stop_training_after_unit"] = TimeUnit.EPOCH
            elif key == "unet_learning_rate":
                migrated_data["unet"]["learning_rate"] = value
            elif key == "unet_weight_dtype":
                migrated_data["unet"]["weight_dtype"] = value

            elif key == "train_prior":
                migrated_data["prior"]["train"] = value
            elif key == "prior_model_name":
                migrated_data["prior"]["model_name"] = value
            elif key == "train_prior_epochs":
                migrated_data["prior"]["stop_training_after"] = value
                migrated_data["prior"]["stop_training_after_unit"] = TimeUnit.EPOCH
            elif key == "prior_learning_rate":
                migrated_data["prior"]["learning_rate"] = value
            elif key == "prior_weight_dtype":
                migrated_data["prior"]["weight_dtype"] = value

            elif key == "train_text_encoder":
                migrated_data["text_encoder"]["train"] = value
            elif key == "train_text_encoder_epochs":
                migrated_data["text_encoder"]["stop_training_after"] = value
                migrated_data["text_encoder"]["stop_training_after_unit"] = TimeUnit.EPOCH
            elif key == "text_encoder_learning_rate":
                migrated_data["text_encoder"]["learning_rate"] = value
            elif key == "text_encoder_weight_dtype":
                migrated_data["text_encoder"]["weight_dtype"] = value

            elif key == "train_text_encoder_2":
                migrated_data["text_encoder_2"]["train"] = value
            elif key == "train_text_encoder_2_epochs":
                migrated_data["text_encoder_2"]["stop_training_after"] = value
                migrated_data["text_encoder_2"]["stop_training_after_unit"] = TimeUnit.EPOCH
            elif key == "text_encoder_2_learning_rate":
                migrated_data["text_encoder_2"]["learning_rate"] = value
            elif key == "text_encoder_2_weight_dtype":
                migrated_data["text_encoder_2"]["weight_dtype"] = value

            elif key == "vae_model_name":
                migrated_data["vae"]["model_name"] = value
            elif key == "vae_weight_dtype":
                migrated_data["vae"]["weight_dtype"] = value

            elif key == "effnet_encoder_model_name":
                migrated_data["effnet_encoder"]["model_name"] = value
            elif key == "effnet_encoder_weight_dtype":
                migrated_data["effnet_encoder"]["weight_dtype"] = value

            elif key == "decoder_model_name":
                migrated_data["decoder"]["model_name"] = value
            elif key == "decoder_weight_dtype":
                migrated_data["decoder"]["weight_dtype"] = value

            elif key == "decoder_text_encoder_weight_dtype":
                migrated_data["decoder_text_encoder"]["weight_dtype"] = value

            elif key == "decoder_vqgan_weight_dtype":
                migrated_data["decoder_vqgan"]["weight_dtype"] = value

            elif key == "embedding_model_names" and len(value) > 0:
                migrated_data["embeddings"][0]["model_name"] = value[0]
            elif key == "token_count":
                migrated_data["embeddings"][0]["token_count"] = value
            elif key == "initial_embedding_text":
                migrated_data["embeddings"][0]["initial_embedding_text"] = value

            else:
                migrated_data[key] = value

        return migrated_data

    def __migration_2(self, data: dict) -> dict:
        migrated_data = data.copy()
        min_snr_gamma = migrated_data.pop("min_snr_gamma", 0.0)
        model_type = ModelType(migrated_data.get("model_type", ModelType.STABLE_DIFFUSION_15))
        if min_snr_gamma:
            migrated_data["loss_weight_fn"] = LossWeight.MIN_SNR_GAMMA
            migrated_data["loss_weight_strength"] = min_snr_gamma
        elif model_type.is_wuerstchen():
            migrated_data["loss_weight_fn"] = LossWeight.P2
            migrated_data["loss_weight_strength"] = 1.0

        return migrated_data

    def __migration_3(self, data: dict) -> dict:
        migrated_data = data.copy()

        noising_weight = migrated_data.pop("noising_weight", 0.0)
        noising_bias = migrated_data.pop("noising_bias", 0.5)

        if noising_weight != 0:
            migrated_data["timestep_distribution"] = TimestepDistribution.SIGMOID
            migrated_data["noising_weight"] = noising_weight
            migrated_data["noising_bias"] = noising_bias - 0.5
        else:
            migrated_data["timestep_distribution"] = TimestepDistribution.UNIFORM
            migrated_data["noising_weight"] = 0.0
            migrated_data["noising_bias"] = 0.0

        return migrated_data

    def __migration_4(self, data: dict) -> dict:
        migrated_data = data.copy()

        gradient_checkpointing = migrated_data.pop("gradient_checkpointing")

        if gradient_checkpointing:
            migrated_data["gradient_checkpointing"] = GradientCheckpointingMethod.ON
        else:
            migrated_data["gradient_checkpointing"] = GradientCheckpointingMethod.OFF

        return migrated_data

    def __migration_5(self, data: dict) -> dict:
        migrated_data = data.copy()

        migrated_data["save_every"] = migrated_data.pop("save_after")
        migrated_data["save_every_unit"] = migrated_data.pop("save_after_unit")

        return migrated_data

    def weight_dtypes(self) -> ModelWeightDtypes:
        return ModelWeightDtypes(
            self.weight_dtype if self.unet.weight_dtype == DataType.NONE else self.unet.weight_dtype,
            self.weight_dtype if self.prior.weight_dtype == DataType.NONE else self.prior.weight_dtype,
            self.weight_dtype if self.text_encoder.weight_dtype == DataType.NONE else self.text_encoder.weight_dtype,
            self.weight_dtype if self.text_encoder_2.weight_dtype == DataType.NONE else self.text_encoder_2.weight_dtype,
            self.weight_dtype if self.text_encoder_3.weight_dtype == DataType.NONE else self.text_encoder_3.weight_dtype,
            self.weight_dtype if self.vae.weight_dtype == DataType.NONE else self.vae.weight_dtype,
            self.weight_dtype if self.effnet_encoder.weight_dtype == DataType.NONE else self.effnet_encoder.weight_dtype,
            self.weight_dtype if self.decoder.weight_dtype == DataType.NONE else self.decoder.weight_dtype,
            self.weight_dtype if self.decoder_text_encoder.weight_dtype == DataType.NONE else self.decoder_text_encoder.weight_dtype,
            self.weight_dtype if self.decoder_vqgan.weight_dtype == DataType.NONE else self.decoder_vqgan.weight_dtype,
            self.weight_dtype if self.lora_weight_dtype == DataType.NONE else self.lora_weight_dtype,
            self.weight_dtype if self.embedding_weight_dtype == DataType.NONE else self.embedding_weight_dtype,
        )

    def model_names(self) -> ModelNames:
        return ModelNames(
            base_model=self.base_model_name,
            prior_model=self.prior.model_name,
            effnet_encoder_model=self.effnet_encoder.model_name,
            decoder_model=self.decoder.model_name,
            vae_model=self.vae.model_name,
            lora=self.lora_model_name,
            embedding=EmbeddingName(self.embedding.uuid, self.embedding.model_name),
            additional_embeddings=[EmbeddingName(embedding.uuid, embedding.model_name) for embedding in
                                   self.additional_embeddings],
            include_text_encoder=self.text_encoder.include,
            include_text_encoder_2=self.text_encoder_2.include,
            include_text_encoder_3=self.text_encoder_3.include,
        )

    def train_any_embedding(self) -> bool:
        return self.training_method == TrainingMethod.EMBEDDING \
            or any(embedding.train for embedding in self.additional_embeddings)

    def train_text_encoder_or_embedding(self) -> bool:
        return (self.text_encoder.train and self.training_method != TrainingMethod.EMBEDDING) \
            or ((self.text_encoder.train_embedding or not self.model_type.has_multiple_text_encoders())
                and self.train_any_embedding())

    def train_text_encoder_2_or_embedding(self) -> bool:
        return (self.text_encoder_2.train and self.training_method != TrainingMethod.EMBEDDING) \
            or ((self.text_encoder_2.train_embedding or not self.model_type.has_multiple_text_encoders())
                and self.train_any_embedding())

    def train_text_encoder_3_or_embedding(self) -> bool:
        return (self.text_encoder_3.train and self.training_method != TrainingMethod.EMBEDDING) \
            or ((self.text_encoder_3.train_embedding or not self.model_type.has_multiple_text_encoders())
                and self.train_any_embedding())

    def get_last_backup_path(self) -> str | None:
        backups_path = os.path.join(self.workspace_dir, "backup")
        if os.path.exists(backups_path):
            backup_paths = sorted(
                [path for path in os.listdir(backups_path) if
                 os.path.isdir(os.path.join(backups_path, path))],
                reverse=True,
            )

            if backup_paths:
                last_backup_path = backup_paths[0]
                return os.path.join(backups_path, last_backup_path)

        return None

    def to_settings_dict(self) -> dict:
        config = TrainConfig.default_values().from_dict(self.to_dict())

        config.concepts = None
        config.samples = None

        return config.to_dict()

    def to_pack_dict(self) -> dict:
        config = TrainConfig.default_values().from_dict(self.to_dict())

        if config.concepts is None:
            with open(config.concept_file_name, 'r') as f:
                concepts = json.load(f)
                for i in range(len(concepts)):
                    concepts[i] = ConceptConfig.default_values().from_dict(concepts[i])
                config.concepts = concepts

        if config.samples is None:
            with open(config.sample_definition_file_name, 'r') as f:
                samples = json.load(f)
                for i in range(len(samples)):
                    samples[i] = SampleConfig.default_values().from_dict(samples[i])
                config.samples = samples

        return config.to_dict()

    def to_unpacked_config(self) -> 'TrainConfig':
        config = TrainConfig.default_values().from_dict(self.to_dict())
        config.concepts = None
        config.samples = None
        return config

    @staticmethod
    def default_values() -> 'TrainConfig':
        data = []

        # name, default value, data type, nullable

        # general settings
        data.append(("training_method", TrainingMethod.FINE_TUNE, TrainingMethod, False))
        data.append(("model_type", ModelType.STABLE_DIFFUSION_15, ModelType, False))
        data.append(("debug_mode", False, bool, False))
        data.append(("debug_dir", "debug", str, False))
        data.append(("workspace_dir", "workspace/run", str, False))
        data.append(("cache_dir", "workspace-cache/run", str, False))
        data.append(("tensorboard", True, bool, False))
        data.append(("tensorboard_expose", False, bool, False))
        data.append(("validation", False, bool, False))
        data.append(("validate_after", 1, int, False))
        data.append(("validate_after_unit", TimeUnit.EPOCH, TimeUnit, False))
        data.append(("continue_last_backup", False, bool, False))
        data.append(("include_train_config", ConfigPart.NONE, ConfigPart, False))

        # model settings
        data.append(("base_model_name", "runwayml/stable-diffusion-v1-5", str, False))
        data.append(("weight_dtype", DataType.FLOAT_32, DataType, False))
        data.append(("output_dtype", DataType.FLOAT_32, DataType, False))
        data.append(("output_model_format", ModelFormat.SAFETENSORS, ModelFormat, False))
        data.append(("output_model_destination", "models/model.safetensors", str, False))
        data.append(("gradient_checkpointing", GradientCheckpointingMethod.ON, GradientCheckpointingMethod, False))
        data.append(("layer_offload_fraction", 0.0, float, False))
        data.append(("force_circular_padding", False, bool, False))

        # data settings
        data.append(("concept_file_name", "training_concepts/concepts.json", str, False))
        data.append(("concepts", None, list[ConceptConfig], True))
        data.append(("aspect_ratio_bucketing", True, bool, False))
        data.append(("latent_caching", True, bool, False))
        data.append(("clear_cache_before_training", True, bool, False))

        # training settings
        data.append(("learning_rate_scheduler", LearningRateScheduler.CONSTANT, LearningRateScheduler, False))
        data.append(("custom_learning_rate_scheduler", None, str, True))
        data.append(("scheduler_params", [], list[dict[str, str]], True))
        data.append(("learning_rate", 3e-6, float, False))
        data.append(("learning_rate_warmup_steps", 200, int, False))
        data.append(("learning_rate_cycles", 1, int, False))
        data.append(("learning_rate_min", 0.0, float, False))
        data.append(("epochs", 100, int, False))
        data.append(("batch_size", 1, int, False))
        data.append(("gradient_accumulation_steps", 1, int, False))
        data.append(("ema", EMAMode.OFF, EMAMode, False))
        data.append(("ema_decay", 0.999, float, False))
        data.append(("ema_update_step_interval", 5, int, False))
        data.append(("dataloader_threads", 2, int, False))
        data.append(("train_device", default_device.type, str, False))
        data.append(("temp_device", "cpu", str, False))
        data.append(("train_dtype", DataType.FLOAT_16, DataType, False))
        data.append(("fallback_train_dtype", DataType.BFLOAT_16, DataType, False))
        data.append(("enable_autocast_cache", True, bool, False))
        data.append(("only_cache", False, bool, False))
        data.append(("resolution", "512", str, False))
        data.append(("attention_mechanism", AttentionMechanism.XFORMERS, AttentionMechanism, False))
        data.append(("align_prop", False, bool, False))
        data.append(("align_prop_probability", 0.1, float, False))
        data.append(("align_prop_loss", AlignPropLoss.AESTHETIC, AlignPropLoss, False))
        data.append(("align_prop_weight", 0.01, float, False))
        data.append(("align_prop_steps", 20, int, False))
        data.append(("align_prop_truncate_steps", 0.5, float, False))
        data.append(("align_prop_cfg_scale", 7.0, float, False))
        data.append(("mse_strength", 1.0, float, False))
        data.append(("mae_strength", 0.0, float, False))
        data.append(("log_cosh_strength", 0.0, float, False))
        data.append(("vb_loss_strength", 1.0, float, False))
        data.append(("loss_weight_fn", LossWeight.CONSTANT, LossWeight, False))
        data.append(("loss_weight_strength", 5.0, float, False))
        data.append(("dropout_probability", 0.0, float, False))
        data.append(("loss_scaler", LossScaler.NONE, LossScaler, False))
        data.append(("learning_rate_scaler", LearningRateScaler.NONE, LearningRateScaler, False))
<<<<<<< HEAD
        data.append(("seed", -1, int, False))
=======
        data.append(("clip_grad_norm", 1.0, float, True))
>>>>>>> b1a2baec

        # noise
        data.append(("offset_noise_weight", 0.0, float, False))
        data.append(("perturbation_noise_weight", 0.0, float, False))
        data.append(("rescale_noise_scheduler_to_zero_terminal_snr", False, bool, False))
        data.append(("force_v_prediction", False, bool, False))
        data.append(("force_epsilon_prediction", False, bool, False))
        data.append(("min_noising_strength", 0.0, float, False))
        data.append(("max_noising_strength", 1.0, float, False))
        data.append(("max_grad_norm", 1.0, float, False))
        data.append(("timestep_distribution", TimestepDistribution.UNIFORM, TimestepDistribution, False))
        data.append(("noising_weight", 0.0, float, False))
        data.append(("noising_bias", 0.0, float, False))

        # unet
        unet = TrainModelPartConfig.default_values()
        unet.train = True
        unet.stop_training_after = 0
        unet.learning_rate = None
        unet.weight_dtype = DataType.NONE
        data.append(("unet", unet, TrainModelPartConfig, False))

        # prior
        prior = TrainModelPartConfig.default_values()
        prior.model_name = ""
        prior.train = True
        prior.stop_training_after = 0
        prior.learning_rate = None
        prior.weight_dtype = DataType.NONE
        data.append(("prior", prior, TrainModelPartConfig, False))

        # text encoder
        text_encoder = TrainModelPartConfig.default_values()
        text_encoder.train = True
        text_encoder.stop_training_after = 30
        text_encoder.stop_training_after_unit = TimeUnit.EPOCH
        text_encoder.learning_rate = None
        text_encoder.weight_dtype = DataType.NONE
        data.append(("text_encoder", text_encoder, TrainModelPartConfig, False))
        data.append(("text_encoder_layer_skip", 0, int, False))

        # text encoder 2
        text_encoder_2 = TrainModelPartConfig.default_values()
        text_encoder_2.train = True
        text_encoder_2.stop_training_after = 30
        text_encoder_2.stop_training_after_unit = TimeUnit.EPOCH
        text_encoder_2.learning_rate = None
        text_encoder_2.weight_dtype = DataType.NONE
        data.append(("text_encoder_2", text_encoder_2, TrainModelPartConfig, False))
        data.append(("text_encoder_2_layer_skip", 0, int, False))

        # text encoder 3
        text_encoder_3 = TrainModelPartConfig.default_values()
        text_encoder_3.train = True
        text_encoder_3.stop_training_after = 30
        text_encoder_3.stop_training_after_unit = TimeUnit.EPOCH
        text_encoder_3.learning_rate = None
        text_encoder_3.weight_dtype = DataType.NONE
        data.append(("text_encoder_3", text_encoder_3, TrainModelPartConfig, False))
        data.append(("text_encoder_3_layer_skip", 0, int, False))

        # vae
        vae = TrainModelPartConfig.default_values()
        vae.model_name = ""
        vae.weight_dtype = DataType.FLOAT_32
        data.append(("vae", vae, TrainModelPartConfig, False))

        # effnet encoder
        effnet_encoder = TrainModelPartConfig.default_values()
        effnet_encoder.model_name = ""
        effnet_encoder.weight_dtype = DataType.NONE
        data.append(("effnet_encoder", effnet_encoder, TrainModelPartConfig, False))

        # decoder
        decoder = TrainModelPartConfig.default_values()
        decoder.model_name = ""
        decoder.weight_dtype = DataType.NONE
        data.append(("decoder", decoder, TrainModelPartConfig, False))

        # decoder text encoder
        decoder_text_encoder = TrainModelPartConfig.default_values()
        decoder_text_encoder.weight_dtype = DataType.NONE
        data.append(("decoder_text_encoder", decoder_text_encoder, TrainModelPartConfig, False))

        # decoder vqgan
        decoder_vqgan = TrainModelPartConfig.default_values()
        decoder_vqgan.weight_dtype = DataType.NONE
        data.append(("decoder_vqgan", decoder_vqgan, TrainModelPartConfig, False))

        # masked training
        data.append(("masked_training", False, bool, False))
        data.append(("unmasked_probability", 0.1, float, False))
        data.append(("unmasked_weight", 0.1, float, False))
        data.append(("normalize_masked_area_loss", False, bool, False))

        # embedding
        data.append(("embedding_learning_rate", None, float, True))
        data.append(("preserve_embedding_norm", False, bool, False))
        data.append(("embedding", TrainEmbeddingConfig.default_values(), TrainEmbeddingConfig, False))
        data.append(("additional_embeddings", [], list[TrainEmbeddingConfig], False))
        data.append(("embedding_weight_dtype", DataType.FLOAT_32, DataType, False))

        # lora
        data.append(("peft_type", PeftType.LORA, PeftType, False))
        data.append(("lora_model_name", "", str, False))
        data.append(("lora_rank", 16, int, False))
        data.append(("lora_alpha", 1.0, float, False))
        data.append(("lora_decompose", False, bool, False))
        data.append(("lora_decompose_norm_epsilon", True, bool, False))
        data.append(("lora_weight_dtype", DataType.FLOAT_32, DataType, False))
        data.append(("lora_layers", "", str, False))
        data.append(("lora_layer_preset", None, str, True))
        data.append(("bundle_additional_embeddings", True, bool, False))

        # optimizer
        data.append(("optimizer", TrainOptimizerConfig.default_values(), TrainOptimizerConfig, False))
        data.append(("optimizer_defaults", {}, dict[str, TrainOptimizerConfig], False))
        data.append(("use_mechanic", False, bool, False))
        data.append(("use_schedulefree_wrapper", False, bool, False))

        # sample settings
        data.append(("sample_definition_file_name", "training_samples/samples.json", str, False))
        data.append(("samples", None, list[SampleConfig], True))
        data.append(("sample_after", 10, int, False))
        data.append(("sample_after_unit", TimeUnit.MINUTE, TimeUnit, False))
        data.append(("sample_image_format", ImageFormat.JPG, ImageFormat, False))
        data.append(("samples_to_tensorboard", True, bool, False))
        data.append(("non_ema_sampling", True, bool, False))

        # backup settings
        data.append(("backup_after", 30, int, False))
        data.append(("backup_after_unit", TimeUnit.MINUTE, TimeUnit, False))
        data.append(("rolling_backup", False, bool, False))
        data.append(("rolling_backup_count", 3, int, False))
        data.append(("backup_before_save", True, bool, False))
<<<<<<< HEAD
        data.append(("save_after", 0, int, False))
        data.append(("save_after_unit", TimeUnit.NEVER, TimeUnit, False))
        data.append(("rolling_save_count", 1, int, False))
=======
        data.append(("save_every", 0, int, False))
        data.append(("save_every_unit", TimeUnit.NEVER, TimeUnit, False))
        data.append(("save_skip_first", 0, int, False))
>>>>>>> b1a2baec
        data.append(("save_filename_prefix", "", str, False))

        return TrainConfig(data)<|MERGE_RESOLUTION|>--- conflicted
+++ resolved
@@ -299,11 +299,8 @@
     dropout_probability: float
     loss_scaler: LossScaler
     learning_rate_scaler: LearningRateScaler
-<<<<<<< HEAD
     seed: int
-=======
     clip_grad_norm: float
->>>>>>> b1a2baec
 
     # noise
     offset_noise_weight: float
@@ -397,15 +394,12 @@
     rolling_backup: bool
     rolling_backup_count: int
     backup_before_save: bool
-<<<<<<< HEAD
     save_after: float
     save_after_unit: TimeUnit
     rolling_save_count: int
-=======
     save_every: int
     save_every_unit: TimeUnit
     save_skip_first: int
->>>>>>> b1a2baec
     save_filename_prefix: str
 
     def __init__(self, data: list[(str, Any, type, bool)]):
@@ -758,11 +752,8 @@
         data.append(("dropout_probability", 0.0, float, False))
         data.append(("loss_scaler", LossScaler.NONE, LossScaler, False))
         data.append(("learning_rate_scaler", LearningRateScaler.NONE, LearningRateScaler, False))
-<<<<<<< HEAD
         data.append(("seed", -1, int, False))
-=======
         data.append(("clip_grad_norm", 1.0, float, True))
->>>>>>> b1a2baec
 
         # noise
         data.append(("offset_noise_weight", 0.0, float, False))
@@ -898,15 +889,12 @@
         data.append(("rolling_backup", False, bool, False))
         data.append(("rolling_backup_count", 3, int, False))
         data.append(("backup_before_save", True, bool, False))
-<<<<<<< HEAD
         data.append(("save_after", 0, int, False))
         data.append(("save_after_unit", TimeUnit.NEVER, TimeUnit, False))
         data.append(("rolling_save_count", 1, int, False))
-=======
         data.append(("save_every", 0, int, False))
         data.append(("save_every_unit", TimeUnit.NEVER, TimeUnit, False))
         data.append(("save_skip_first", 0, int, False))
->>>>>>> b1a2baec
         data.append(("save_filename_prefix", "", str, False))
 
         return TrainConfig(data)