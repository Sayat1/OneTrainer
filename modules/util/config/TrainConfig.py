--- conflicted
+++ resolved
@@ -721,14 +721,9 @@
         data.append(("custom_learning_rate_scheduler", None, str, True))
         data.append(("scheduler_params", [], list[dict[str, str]], True))
         data.append(("learning_rate", 3e-6, float, False))
-<<<<<<< HEAD
         data.append(("learning_rate_warmup_steps", 200, float, False))
-        data.append(("learning_rate_cycles", 1, int, False))
+        data.append(("learning_rate_cycles", 1, float, False))
         data.append(("learning_rate_min", 0.0, float, False))
-=======
-        data.append(("learning_rate_warmup_steps", 200.0, float, False))
-        data.append(("learning_rate_cycles", 1.0, float, False))
->>>>>>> 5bc3dce6
         data.append(("epochs", 100, int, False))
         data.append(("batch_size", 1, int, False))
         data.append(("gradient_accumulation_steps", 1, int, False))
