import json
import os
import uuid
from copy import deepcopy
from typing import Any

from modules.util.config.BaseConfig import BaseConfig
from modules.util.config.ConceptConfig import ConceptConfig
from modules.util.config.SampleConfig import SampleConfig
from modules.util.enum.AlignPropLoss import AlignPropLoss
from modules.util.enum.AttentionMechanism import AttentionMechanism
from modules.util.enum.ConfigPart import ConfigPart
from modules.util.enum.DataType import DataType
from modules.util.enum.EMAMode import EMAMode
from modules.util.enum.GradientCheckpointingMethod import GradientCheckpointingMethod
from modules.util.enum.ImageFormat import ImageFormat
from modules.util.enum.LearningRateScaler import LearningRateScaler
from modules.util.enum.LearningRateScheduler import LearningRateScheduler
from modules.util.enum.LossScaler import LossScaler
from modules.util.enum.LossWeight import LossWeight
from modules.util.enum.ModelFormat import ModelFormat
from modules.util.enum.ModelType import ModelType, PeftType
from modules.util.enum.Optimizer import Optimizer
from modules.util.enum.TimestepDistribution import TimestepDistribution
from modules.util.enum.TimeUnit import TimeUnit
from modules.util.enum.TrainingMethod import TrainingMethod
from modules.util.ModelNames import EmbeddingName, ModelNames
from modules.util.ModelWeightDtypes import ModelWeightDtypes
from modules.util.torch_util import default_device


class TrainOptimizerConfig(BaseConfig):
    optimizer: Optimizer
    adam_w_mode: bool
    alpha: float
    amsgrad: bool
    beta1: float
    beta2: float
    beta3: float
    bias_correction: bool
    block_wise: bool
    capturable: bool
    centered: bool
    clip_threshold: float
    d0: float
    d_coef: float
    dampening: float
    decay_rate: float
    decouple: bool
    differentiable: bool
    eps: float
    eps2: float
    foreach: bool
    fsdp_in_use: bool
    fused: bool
    fused_back_pass: bool
    growth_rate: float
    initial_accumulator_value: int
    is_paged: bool
    log_every: int
    lr_decay: float
    max_unorm: float
    maximize: bool
    min_8bit_size: int
    momentum: float
    nesterov: bool
    no_prox: bool
    optim_bits: int
    percentile_clipping: float
    r: float
    relative_step: bool
    safeguard_warmup: bool
    scale_parameter: bool
    stochastic_rounding: bool
    use_bias_correction: bool
    use_triton: bool
    warmup_init: bool
    weight_decay: float
    extra:dict
    weight_lr_power: float
    decoupled_decay: bool
    fixed_decay: bool
    weight_decouple: bool
    rectify: bool
    degenerated_to_sgd: bool
    k: int
    xi: float
    n_sma_threshold: int
    ams_bound: bool
    r: float
    adanorm: bool
    adam_debias: bool
    cautious: bool

    def __init__(self, data: list[(str, Any, type, bool)]):
        super().__init__(data)

    @staticmethod
    def default_values():
        data = []

        # name, default value, data type, nullable
        data.append(("optimizer", Optimizer.ADAMW, Optimizer, False))
        data.append(("adam_w_mode", None, bool, False))
        data.append(("alpha", None, float, True))
        data.append(("amsgrad", None, bool, False))
        data.append(("beta1", None, float, True))
        data.append(("beta2", None, float, True))
        data.append(("beta3", None, float, True))
        data.append(("bias_correction", None, bool, False))
        data.append(("block_wise", None, bool, False))
        data.append(("capturable", None, bool, False))
        data.append(("centered", None, bool, False))
        data.append(("clip_threshold", None, float, True))
        data.append(("d0", None, float, True))
        data.append(("d_coef", None, float, True))
        data.append(("dampening", None, float, True))
        data.append(("decay_rate", None, float, True))
        data.append(("decouple", None, bool, False))
        data.append(("differentiable", False, bool, False))
        data.append(("eps", None, float, True))
        data.append(("eps2", None, float, True))
        data.append(("foreach", None, bool, True))  # Disabled, because it uses too much VRAM
        data.append(("fsdp_in_use", None, bool, False))
        data.append(("fused", None, bool, False))
        data.append(("fused_back_pass", None, bool, False))
        data.append(("growth_rate", None, float, True))
        data.append(("initial_accumulator_value", None, int, True))
        data.append(("is_paged", None, bool, False))
        data.append(("log_every", None, int, True))
        data.append(("lr_decay", None, float, True))
        data.append(("max_unorm", None, float, True))
        data.append(("maximize", None, bool, False))
        data.append(("min_8bit_size", None, int, True))
        data.append(("momentum", None, float, True))
        data.append(("nesterov", None, bool, False))
        data.append(("no_prox", None, bool, False))
        data.append(("optim_bits", None, int, True))
        data.append(("percentile_clipping", None, float, True))
        data.append(("r", None, float, True))
        data.append(("relative_step", None, bool, False))
        data.append(("safeguard_warmup", None, bool, False))
        data.append(("scale_parameter", None, bool, False))
        data.append(("stochastic_rounding", None, bool, False))
        data.append(("use_bias_correction", None, bool, False))
        data.append(("use_triton", None, bool, False))
        data.append(("warmup_init", None, bool, False))
        data.append(("weight_decay", None, float, True))
        data.append(("extra", {}, dict, False))
        data.append(("weight_lr_power", None, float, True))
        data.append(("decoupled_decay", None, bool, False))
        data.append(("fixed_decay", None, bool, False))
        data.append(("rectify", None, bool, False))
        data.append(("degenerated_to_sgd", None, bool, False))
        data.append(("k", None, int, True))
        data.append(("xi", None, float, True))
        data.append(("n_sma_threshold", None, int, True))
        data.append(("ams_bound", None, bool, False))
        data.append(("r", None, float, True))
<<<<<<< HEAD
        data.append(("adanorm", None, bool, False))
        data.append(("adam_debias", None, bool, False))
=======
        data.append(("adanorm", False, bool, False))
        data.append(("adam_debias", False, bool, False))
        data.append(("cautious", False, bool, False))
>>>>>>> 8b31af4e

        return TrainOptimizerConfig(data)


class TrainModelPartConfig(BaseConfig):
    model_name: str
    include: bool
    train: bool
    stop_training_after: int
    stop_training_after_unit: TimeUnit
    learning_rate: float
    weight_dtype: DataType
    dropout_probability: float
    train_embedding: bool
    attention_mask: bool
    guidance_scale: float

    def __init__(self, data: list[(str, Any, type, bool)]):
        super().__init__(data)

    @staticmethod
    def default_values():
        data = []

        # name, default value, data type, nullable
        data.append(("model_name", "", str, False))
        data.append(("include", True, bool, False))
        data.append(("train", True, bool, False))
        data.append(("stop_training_after", None, int, True))
        data.append(("stop_training_after_unit", TimeUnit.NEVER, TimeUnit, False))
        data.append(("learning_rate", None, float, True))
        data.append(("weight_dtype", DataType.NONE, DataType, False))
        data.append(("dropout_probability", 0.0, float, False))
        data.append(("train_embedding", True, bool, False))
        data.append(("attention_mask", False, bool, False))
        data.append(("guidance_scale", 1.0, float, False))

        return TrainModelPartConfig(data)


class TrainEmbeddingConfig(BaseConfig):
    uuid: str
    model_name: str
    placeholder: str
    train: bool
    stop_training_after: int
    stop_training_after_unit: TimeUnit
    token_count: int
    initial_embedding_text: str

    def __init__(self, data: list[(str, Any, type, bool)]):
        super().__init__(data)

    @staticmethod
    def default_values():
        data = []

        # name, default value, data type, nullable
        data.append(("uuid", str(uuid.uuid4()), str, False))
        data.append(("model_name", "", str, False))
        data.append(("placeholder", "<embedding>", str, False))
        data.append(("train", True, bool, False))
        data.append(("stop_training_after", None, int, True))
        data.append(("stop_training_after_unit", TimeUnit.NEVER, TimeUnit, False))
        data.append(("token_count", 1, int, False))
        data.append(("initial_embedding_text", "*", str, False))

        return TrainEmbeddingConfig(data)


class TrainConfig(BaseConfig):
    training_method: TrainingMethod
    model_type: ModelType
    debug_mode: bool
    debug_dir: str
    workspace_dir: str
    cache_dir: str
    tensorboard: bool
    tensorboard_expose: bool
    tensorboard_port: str
    validation: bool
    validate_after: float
    validate_after_unit: TimeUnit
    continue_last_backup: bool
    include_train_config: ConfigPart

    # model settings
    base_model_name: str
    weight_dtype: DataType
    output_dtype: DataType
    output_model_format: ModelFormat
    output_model_destination: str
    gradient_checkpointing: GradientCheckpointingMethod
    enable_async_offloading: bool
    enable_activation_offloading: bool
    layer_offload_fraction: float
    force_circular_padding: bool

    # data settings
    concept_file_name: str
    concepts: list[ConceptConfig]
    aspect_ratio_bucketing: bool
    latent_caching: bool
    clear_cache_before_training: bool

    # training settings
    learning_rate_scheduler: LearningRateScheduler
    te1_learning_rate_scheduler: LearningRateScheduler
    te2_learning_rate_scheduler: LearningRateScheduler
    custom_learning_rate_scheduler: str | None
    # Dict keys are literally called "key" and "value"; not a tuple because
    # of restrictions with ConfigList.
    scheduler_params: list[dict[str, str]]
    learning_rate: float
    learning_rate_warmup_steps: float
    learning_rate_cycles: float
    learning_rate_min: float
    epochs: int
    batch_size: int
    gradient_accumulation_steps: int
    ema: EMAMode
    ema_decay: float
    ema_update_step_interval: int
    dataloader_threads: int
    train_device: str
    temp_device: str
    train_dtype: DataType
    fallback_train_dtype: DataType
    enable_autocast_cache: bool
    only_cache: bool
    resolution: str
    attention_mechanism: AttentionMechanism
    align_prop: bool
    align_prop_probability: float
    align_prop_loss: AlignPropLoss
    align_prop_weight: float
    align_prop_steps: int
    align_prop_truncate_steps: float
    align_prop_cfg_scale: float
    mse_strength: float
    mae_strength: float
    log_cosh_strength: float
    vb_loss_strength: float
    loss_weight_fn: LossWeight
    loss_weight_strength: float
    dropout_probability: float
    loss_scaler: LossScaler
    learning_rate_scaler: LearningRateScaler
    seed: int
    clip_grad_norm: float

    # noise
    offset_noise_weight: float
    perturbation_noise_weight: float
    rescale_noise_scheduler_to_zero_terminal_snr: bool
    force_v_prediction: bool
    force_epsilon_prediction: bool
    timestep_distribution: TimestepDistribution
    min_noising_strength: float
    max_noising_strength: float
    noising_weight: float
    noising_bias: float

    # unet
    unet: TrainModelPartConfig

    # prior
    prior: TrainModelPartConfig

    # text encoder
    text_encoder: TrainModelPartConfig
    text_encoder_layer_skip: int

    # text encoder 2
    text_encoder_2: TrainModelPartConfig
    text_encoder_2_layer_skip: int

    # text encoder 3
    text_encoder_3: TrainModelPartConfig
    text_encoder_3_layer_skip: int

    # vae
    vae: TrainModelPartConfig

    # effnet encoder
    effnet_encoder: TrainModelPartConfig

    # decoder
    decoder: TrainModelPartConfig

    # decoder text encoder
    decoder_text_encoder: TrainModelPartConfig

    # decoder vqgan
    decoder_vqgan: TrainModelPartConfig

    # masked training
    masked_training: bool
    unmasked_probability: float
    unmasked_weight: float
    normalize_masked_area_loss: bool

    # embedding
    embedding_learning_rate: float
    preserve_embedding_norm: bool
    embedding: TrainEmbeddingConfig
    additional_embeddings: list[TrainEmbeddingConfig]
    embedding_weight_dtype: DataType

    # lora
    peft_type: PeftType
    lora_model_name: str
    lora_rank: int
    lora_alpha: float
    lora_decompose: bool
    lora_decompose_norm_epsilon: bool
    lora_weight_dtype: DataType
    lora_layers: str  # comma-separated
    lora_layer_preset: str
    bundle_additional_embeddings: bool

    # optimizer
    optimizer: TrainOptimizerConfig
    optimizer_defaults: dict[str, TrainOptimizerConfig]
    use_mechanic:bool
    use_schedulefree_wrapper:bool

    # sample settings
    sample_definition_file_name: str
    samples: list[SampleConfig]
    sample_after: float
    sample_after_unit: TimeUnit
    sample_image_format: ImageFormat
    samples_to_tensorboard: bool
    non_ema_sampling: bool

    # backup settings
    backup_after: float
    backup_after_unit: TimeUnit
    rolling_backup: bool
    rolling_backup_count: int
    backup_before_save: bool
    save_after: float
    save_after_unit: TimeUnit
    rolling_save_count: int
    save_every: int
    save_every_unit: TimeUnit
    save_skip_first: int
    save_filename_prefix: str

    def __init__(self, data: list[(str, Any, type, bool)]):
        super().__init__(
            data,
            config_version=6,
            config_migrations={
                0: self.__migration_0,
                1: self.__migration_1,
                2: self.__migration_2,
                3: self.__migration_3,
                4: self.__migration_4,
                5: self.__migration_5,
            }
        )

    def __migration_0(self, data: dict) -> dict:
        optimizer_settings = {}
        migrated_data = {}
        for key, value in data.items():
            # move optimizer settings to sub object
            if key == 'optimizer':
                optimizer_settings['optimizer'] = value
            elif key.startswith('optimizer'):
                optimizer_settings[key.removeprefix('optimizer_')] = value
            else:
                migrated_data[key] = value

        if 'optimizer' in optimizer_settings:
            migrated_data['optimizer'] = optimizer_settings
            migrated_data['optimizer_defaults'] = {
                optimizer_settings['optimizer']: deepcopy(optimizer_settings)
            }

        return migrated_data

    def __migration_1(self, data: dict) -> dict:
        migrated_data = {
            "unet": {},
            "prior": {},
            "text_encoder": {},
            "text_encoder_2": {},
            "vae": {},
            "effnet_encoder": {},
            "decoder": {},
            "decoder_text_encoder": {},
            "decoder_vqgan": {},
            "embeddings": [{}],
        }

        for key, value in data.items():
            if key == "train_unet":
                migrated_data["unet"]["train"] = value
            elif key == "train_unet_epochs":
                migrated_data["unet"]["stop_training_after"] = value
                migrated_data["unet"]["stop_training_after_unit"] = TimeUnit.EPOCH
            elif key == "unet_learning_rate":
                migrated_data["unet"]["learning_rate"] = value
            elif key == "unet_weight_dtype":
                migrated_data["unet"]["weight_dtype"] = value

            elif key == "train_prior":
                migrated_data["prior"]["train"] = value
            elif key == "prior_model_name":
                migrated_data["prior"]["model_name"] = value
            elif key == "train_prior_epochs":
                migrated_data["prior"]["stop_training_after"] = value
                migrated_data["prior"]["stop_training_after_unit"] = TimeUnit.EPOCH
            elif key == "prior_learning_rate":
                migrated_data["prior"]["learning_rate"] = value
            elif key == "prior_weight_dtype":
                migrated_data["prior"]["weight_dtype"] = value

            elif key == "train_text_encoder":
                migrated_data["text_encoder"]["train"] = value
            elif key == "train_text_encoder_epochs":
                migrated_data["text_encoder"]["stop_training_after"] = value
                migrated_data["text_encoder"]["stop_training_after_unit"] = TimeUnit.EPOCH
            elif key == "text_encoder_learning_rate":
                migrated_data["text_encoder"]["learning_rate"] = value
            elif key == "text_encoder_weight_dtype":
                migrated_data["text_encoder"]["weight_dtype"] = value

            elif key == "train_text_encoder_2":
                migrated_data["text_encoder_2"]["train"] = value
            elif key == "train_text_encoder_2_epochs":
                migrated_data["text_encoder_2"]["stop_training_after"] = value
                migrated_data["text_encoder_2"]["stop_training_after_unit"] = TimeUnit.EPOCH
            elif key == "text_encoder_2_learning_rate":
                migrated_data["text_encoder_2"]["learning_rate"] = value
            elif key == "text_encoder_2_weight_dtype":
                migrated_data["text_encoder_2"]["weight_dtype"] = value

            elif key == "vae_model_name":
                migrated_data["vae"]["model_name"] = value
            elif key == "vae_weight_dtype":
                migrated_data["vae"]["weight_dtype"] = value

            elif key == "effnet_encoder_model_name":
                migrated_data["effnet_encoder"]["model_name"] = value
            elif key == "effnet_encoder_weight_dtype":
                migrated_data["effnet_encoder"]["weight_dtype"] = value

            elif key == "decoder_model_name":
                migrated_data["decoder"]["model_name"] = value
            elif key == "decoder_weight_dtype":
                migrated_data["decoder"]["weight_dtype"] = value

            elif key == "decoder_text_encoder_weight_dtype":
                migrated_data["decoder_text_encoder"]["weight_dtype"] = value

            elif key == "decoder_vqgan_weight_dtype":
                migrated_data["decoder_vqgan"]["weight_dtype"] = value

            elif key == "embedding_model_names" and len(value) > 0:
                migrated_data["embeddings"][0]["model_name"] = value[0]
            elif key == "token_count":
                migrated_data["embeddings"][0]["token_count"] = value
            elif key == "initial_embedding_text":
                migrated_data["embeddings"][0]["initial_embedding_text"] = value

            else:
                migrated_data[key] = value

        return migrated_data

    def __migration_2(self, data: dict) -> dict:
        migrated_data = data.copy()
        min_snr_gamma = migrated_data.pop("min_snr_gamma", 0.0)
        model_type = ModelType(migrated_data.get("model_type", ModelType.STABLE_DIFFUSION_15))
        if min_snr_gamma:
            migrated_data["loss_weight_fn"] = LossWeight.MIN_SNR_GAMMA
            migrated_data["loss_weight_strength"] = min_snr_gamma
        elif model_type.is_wuerstchen():
            migrated_data["loss_weight_fn"] = LossWeight.P2
            migrated_data["loss_weight_strength"] = 1.0

        return migrated_data

    def __migration_3(self, data: dict) -> dict:
        migrated_data = data.copy()

        noising_weight = migrated_data.pop("noising_weight", 0.0)
        noising_bias = migrated_data.pop("noising_bias", 0.5)

        if noising_weight != 0:
            migrated_data["timestep_distribution"] = TimestepDistribution.SIGMOID
            migrated_data["noising_weight"] = noising_weight
            migrated_data["noising_bias"] = noising_bias - 0.5
        else:
            migrated_data["timestep_distribution"] = TimestepDistribution.UNIFORM
            migrated_data["noising_weight"] = 0.0
            migrated_data["noising_bias"] = 0.0

        return migrated_data

    def __migration_4(self, data: dict) -> dict:
        migrated_data = data.copy()

        gradient_checkpointing = migrated_data.pop("gradient_checkpointing", True)

        if gradient_checkpointing:
            migrated_data["gradient_checkpointing"] = GradientCheckpointingMethod.ON
        else:
            migrated_data["gradient_checkpointing"] = GradientCheckpointingMethod.OFF

        return migrated_data

    def __migration_5(self, data: dict) -> dict:
        migrated_data = data.copy()

        if "save_after" in migrated_data:
            migrated_data["save_every"] = migrated_data.pop("save_after")
        if "save_after_unit" in migrated_data:
            migrated_data["save_every_unit"] = migrated_data.pop("save_after_unit")

        return migrated_data

    def weight_dtypes(self) -> ModelWeightDtypes:
        return ModelWeightDtypes(
            self.train_dtype,
            self.fallback_train_dtype,
            self.weight_dtype if self.unet.weight_dtype == DataType.NONE else self.unet.weight_dtype,
            self.weight_dtype if self.prior.weight_dtype == DataType.NONE else self.prior.weight_dtype,
            self.weight_dtype if self.text_encoder.weight_dtype == DataType.NONE else self.text_encoder.weight_dtype,
            self.weight_dtype if self.text_encoder_2.weight_dtype == DataType.NONE else self.text_encoder_2.weight_dtype,
            self.weight_dtype if self.text_encoder_3.weight_dtype == DataType.NONE else self.text_encoder_3.weight_dtype,
            self.weight_dtype if self.vae.weight_dtype == DataType.NONE else self.vae.weight_dtype,
            self.weight_dtype if self.effnet_encoder.weight_dtype == DataType.NONE else self.effnet_encoder.weight_dtype,
            self.weight_dtype if self.decoder.weight_dtype == DataType.NONE else self.decoder.weight_dtype,
            self.weight_dtype if self.decoder_text_encoder.weight_dtype == DataType.NONE else self.decoder_text_encoder.weight_dtype,
            self.weight_dtype if self.decoder_vqgan.weight_dtype == DataType.NONE else self.decoder_vqgan.weight_dtype,
            self.weight_dtype if self.lora_weight_dtype == DataType.NONE else self.lora_weight_dtype,
            self.weight_dtype if self.embedding_weight_dtype == DataType.NONE else self.embedding_weight_dtype,
        )

    def model_names(self) -> ModelNames:
        return ModelNames(
            base_model=self.base_model_name,
            prior_model=self.prior.model_name,
            effnet_encoder_model=self.effnet_encoder.model_name,
            decoder_model=self.decoder.model_name,
            vae_model=self.vae.model_name,
            lora=self.lora_model_name,
            embedding=EmbeddingName(self.embedding.uuid, self.embedding.model_name),
            additional_embeddings=[EmbeddingName(embedding.uuid, embedding.model_name) for embedding in
                                   self.additional_embeddings],
            include_text_encoder=self.text_encoder.include,
            include_text_encoder_2=self.text_encoder_2.include,
            include_text_encoder_3=self.text_encoder_3.include,
        )

    def train_any_embedding(self) -> bool:
        return self.training_method == TrainingMethod.EMBEDDING \
            or any(embedding.train for embedding in self.additional_embeddings)

    def train_text_encoder_or_embedding(self) -> bool:
        return (self.text_encoder.train and self.training_method != TrainingMethod.EMBEDDING) \
            or ((self.text_encoder.train_embedding or not self.model_type.has_multiple_text_encoders())
                and self.train_any_embedding())

    def train_text_encoder_2_or_embedding(self) -> bool:
        return (self.text_encoder_2.train and self.training_method != TrainingMethod.EMBEDDING) \
            or ((self.text_encoder_2.train_embedding or not self.model_type.has_multiple_text_encoders())
                and self.train_any_embedding())

    def train_text_encoder_3_or_embedding(self) -> bool:
        return (self.text_encoder_3.train and self.training_method != TrainingMethod.EMBEDDING) \
            or ((self.text_encoder_3.train_embedding or not self.model_type.has_multiple_text_encoders())
                and self.train_any_embedding())

    def get_last_backup_path(self) -> str | None:
        backups_path = os.path.join(self.workspace_dir, "backup")
        if os.path.exists(backups_path):
            backup_paths = sorted(
                [path for path in os.listdir(backups_path) if
                 os.path.isdir(os.path.join(backups_path, path))],
                reverse=True,
            )

            if backup_paths:
                last_backup_path = backup_paths[0]
                return os.path.join(backups_path, last_backup_path)

        return None

    def to_settings_dict(self) -> dict:
        config = TrainConfig.default_values().from_dict(self.to_dict())

        config.concepts = None
        config.samples = None

        return config.to_dict()

    def to_pack_dict(self) -> dict:
        config = TrainConfig.default_values().from_dict(self.to_dict())

        if config.concepts is None:
            with open(config.concept_file_name, 'r') as f:
                concepts = json.load(f)
                for i in range(len(concepts)):
                    concepts[i] = ConceptConfig.default_values().from_dict(concepts[i])
                config.concepts = concepts

        if config.samples is None:
            with open(config.sample_definition_file_name, 'r') as f:
                samples = json.load(f)
                for i in range(len(samples)):
                    samples[i] = SampleConfig.default_values().from_dict(samples[i])
                config.samples = samples

        return config.to_dict()

    def to_unpacked_config(self) -> 'TrainConfig':
        config = TrainConfig.default_values().from_dict(self.to_dict())
        config.concepts = None
        config.samples = None
        return config

    @staticmethod
    def default_values() -> 'TrainConfig':
        data = []

        # name, default value, data type, nullable

        # general settings
        data.append(("training_method", TrainingMethod.FINE_TUNE, TrainingMethod, False))
        data.append(("model_type", ModelType.STABLE_DIFFUSION_15, ModelType, False))
        data.append(("debug_mode", False, bool, False))
        data.append(("debug_dir", "debug", str, False))
        data.append(("workspace_dir", "workspace/run", str, False))
        data.append(("cache_dir", "workspace-cache/run", str, False))
        data.append(("tensorboard", True, bool, False))
        data.append(("tensorboard_expose", False, bool, False))
        data.append(("tensorboard_port", 6006, int, False))
        data.append(("validation", False, bool, False))
        data.append(("validate_after", 1, int, False))
        data.append(("validate_after_unit", TimeUnit.EPOCH, TimeUnit, False))
        data.append(("continue_last_backup", False, bool, False))
        data.append(("include_train_config", ConfigPart.NONE, ConfigPart, False))

        # model settings
        data.append(("base_model_name", "stable-diffusion-v1-5/stable-diffusion-v1-5", str, False))
        data.append(("weight_dtype", DataType.FLOAT_32, DataType, False))
        data.append(("output_dtype", DataType.FLOAT_32, DataType, False))
        data.append(("output_model_format", ModelFormat.SAFETENSORS, ModelFormat, False))
        data.append(("output_model_destination", "models/model.safetensors", str, False))
        data.append(("gradient_checkpointing", GradientCheckpointingMethod.ON, GradientCheckpointingMethod, False))
        data.append(("enable_async_offloading", True, bool, False))
        data.append(("enable_activation_offloading", True, bool, False))
        data.append(("layer_offload_fraction", 0.0, float, False))
        data.append(("force_circular_padding", False, bool, False))

        # data settings
        data.append(("concept_file_name", "training_concepts/concepts.json", str, False))
        data.append(("concepts", None, list[ConceptConfig], True))
        data.append(("aspect_ratio_bucketing", True, bool, False))
        data.append(("latent_caching", True, bool, False))
        data.append(("clear_cache_before_training", True, bool, False))

        # training settings
        data.append(("learning_rate_scheduler", LearningRateScheduler.CONSTANT, LearningRateScheduler, False))
        data.append(("te1_learning_rate_scheduler", None, LearningRateScheduler, True))
        data.append(("te2_learning_rate_scheduler", None, LearningRateScheduler, True))
        data.append(("custom_learning_rate_scheduler", None, str, True))
        data.append(("scheduler_params", [], list[dict[str, str]], True))
        data.append(("learning_rate", 3e-6, float, False))
        data.append(("learning_rate_warmup_steps", 200, float, False))
        data.append(("learning_rate_cycles", 1, float, False))
        data.append(("learning_rate_min", 0.0, float, False))
        data.append(("epochs", 100, int, False))
        data.append(("batch_size", 1, int, False))
        data.append(("gradient_accumulation_steps", 1, int, False))
        data.append(("ema", EMAMode.OFF, EMAMode, False))
        data.append(("ema_decay", 0.999, float, False))
        data.append(("ema_update_step_interval", 5, int, False))
        data.append(("dataloader_threads", 2, int, False))
        data.append(("train_device", default_device.type, str, False))
        data.append(("temp_device", "cpu", str, False))
        data.append(("train_dtype", DataType.FLOAT_16, DataType, False))
        data.append(("fallback_train_dtype", DataType.BFLOAT_16, DataType, False))
        data.append(("enable_autocast_cache", True, bool, False))
        data.append(("only_cache", False, bool, False))
        data.append(("resolution", "512", str, False))
        data.append(("attention_mechanism", AttentionMechanism.XFORMERS, AttentionMechanism, False))
        data.append(("align_prop", False, bool, False))
        data.append(("align_prop_probability", 0.1, float, False))
        data.append(("align_prop_loss", AlignPropLoss.AESTHETIC, AlignPropLoss, False))
        data.append(("align_prop_weight", 0.01, float, False))
        data.append(("align_prop_steps", 20, int, False))
        data.append(("align_prop_truncate_steps", 0.5, float, False))
        data.append(("align_prop_cfg_scale", 7.0, float, False))
        data.append(("mse_strength", 1.0, float, False))
        data.append(("mae_strength", 0.0, float, False))
        data.append(("log_cosh_strength", 0.0, float, False))
        data.append(("vb_loss_strength", 1.0, float, False))
        data.append(("loss_weight_fn", LossWeight.CONSTANT, LossWeight, False))
        data.append(("loss_weight_strength", 5.0, float, False))
        data.append(("dropout_probability", 0.0, float, False))
        data.append(("loss_scaler", LossScaler.NONE, LossScaler, False))
        data.append(("learning_rate_scaler", LearningRateScaler.NONE, LearningRateScaler, False))
        data.append(("seed", -1, int, False))
        data.append(("clip_grad_norm", 1.0, float, True))

        # noise
        data.append(("offset_noise_weight", 0.0, float, False))
        data.append(("perturbation_noise_weight", 0.0, float, False))
        data.append(("rescale_noise_scheduler_to_zero_terminal_snr", False, bool, False))
        data.append(("force_v_prediction", False, bool, False))
        data.append(("force_epsilon_prediction", False, bool, False))
        data.append(("min_noising_strength", 0.0, float, False))
        data.append(("max_noising_strength", 1.0, float, False))
        data.append(("timestep_distribution", TimestepDistribution.UNIFORM, TimestepDistribution, False))
        data.append(("noising_weight", 0.0, float, False))
        data.append(("noising_bias", 0.0, float, False))

        # unet
        unet = TrainModelPartConfig.default_values()
        unet.train = True
        unet.stop_training_after = 0
        unet.learning_rate = None
        unet.weight_dtype = DataType.NONE
        data.append(("unet", unet, TrainModelPartConfig, False))

        # prior
        prior = TrainModelPartConfig.default_values()
        prior.model_name = ""
        prior.train = True
        prior.stop_training_after = 0
        prior.learning_rate = None
        prior.weight_dtype = DataType.NONE
        data.append(("prior", prior, TrainModelPartConfig, False))

        # text encoder
        text_encoder = TrainModelPartConfig.default_values()
        text_encoder.train = True
        text_encoder.stop_training_after = 30
        text_encoder.stop_training_after_unit = TimeUnit.EPOCH
        text_encoder.learning_rate = None
        text_encoder.weight_dtype = DataType.NONE
        data.append(("text_encoder", text_encoder, TrainModelPartConfig, False))
        data.append(("text_encoder_layer_skip", 0, int, False))

        # text encoder 2
        text_encoder_2 = TrainModelPartConfig.default_values()
        text_encoder_2.train = True
        text_encoder_2.stop_training_after = 30
        text_encoder_2.stop_training_after_unit = TimeUnit.EPOCH
        text_encoder_2.learning_rate = None
        text_encoder_2.weight_dtype = DataType.NONE
        data.append(("text_encoder_2", text_encoder_2, TrainModelPartConfig, False))
        data.append(("text_encoder_2_layer_skip", 0, int, False))

        # text encoder 3
        text_encoder_3 = TrainModelPartConfig.default_values()
        text_encoder_3.train = True
        text_encoder_3.stop_training_after = 30
        text_encoder_3.stop_training_after_unit = TimeUnit.EPOCH
        text_encoder_3.learning_rate = None
        text_encoder_3.weight_dtype = DataType.NONE
        data.append(("text_encoder_3", text_encoder_3, TrainModelPartConfig, False))
        data.append(("text_encoder_3_layer_skip", 0, int, False))

        # vae
        vae = TrainModelPartConfig.default_values()
        vae.model_name = ""
        vae.weight_dtype = DataType.FLOAT_32
        data.append(("vae", vae, TrainModelPartConfig, False))

        # effnet encoder
        effnet_encoder = TrainModelPartConfig.default_values()
        effnet_encoder.model_name = ""
        effnet_encoder.weight_dtype = DataType.NONE
        data.append(("effnet_encoder", effnet_encoder, TrainModelPartConfig, False))

        # decoder
        decoder = TrainModelPartConfig.default_values()
        decoder.model_name = ""
        decoder.weight_dtype = DataType.NONE
        data.append(("decoder", decoder, TrainModelPartConfig, False))

        # decoder text encoder
        decoder_text_encoder = TrainModelPartConfig.default_values()
        decoder_text_encoder.weight_dtype = DataType.NONE
        data.append(("decoder_text_encoder", decoder_text_encoder, TrainModelPartConfig, False))

        # decoder vqgan
        decoder_vqgan = TrainModelPartConfig.default_values()
        decoder_vqgan.weight_dtype = DataType.NONE
        data.append(("decoder_vqgan", decoder_vqgan, TrainModelPartConfig, False))

        # masked training
        data.append(("masked_training", False, bool, False))
        data.append(("unmasked_probability", 0.1, float, False))
        data.append(("unmasked_weight", 0.1, float, False))
        data.append(("normalize_masked_area_loss", False, bool, False))

        # embedding
        data.append(("embedding_learning_rate", None, float, True))
        data.append(("preserve_embedding_norm", False, bool, False))
        data.append(("embedding", TrainEmbeddingConfig.default_values(), TrainEmbeddingConfig, False))
        data.append(("additional_embeddings", [], list[TrainEmbeddingConfig], False))
        data.append(("embedding_weight_dtype", DataType.FLOAT_32, DataType, False))

        # lora
        data.append(("peft_type", PeftType.LORA, PeftType, False))
        data.append(("lora_model_name", "", str, False))
        data.append(("lora_rank", 16, int, False))
        data.append(("lora_alpha", 1.0, float, False))
        data.append(("lora_decompose", False, bool, False))
        data.append(("lora_decompose_norm_epsilon", True, bool, False))
        data.append(("lora_weight_dtype", DataType.FLOAT_32, DataType, False))
        data.append(("lora_layers", "", str, False))
        data.append(("lora_layer_preset", None, str, True))
        data.append(("bundle_additional_embeddings", True, bool, False))

        # optimizer
        data.append(("optimizer", TrainOptimizerConfig.default_values(), TrainOptimizerConfig, False))
        data.append(("optimizer_defaults", {}, dict[str, TrainOptimizerConfig], False))
        data.append(("use_mechanic", False, bool, False))
        data.append(("use_schedulefree_wrapper", False, bool, False))

        # sample settings
        data.append(("sample_definition_file_name", "training_samples/samples.json", str, False))
        data.append(("samples", None, list[SampleConfig], True))
        data.append(("sample_after", 10, int, False))
        data.append(("sample_after_unit", TimeUnit.MINUTE, TimeUnit, False))
        data.append(("sample_image_format", ImageFormat.JPG, ImageFormat, False))
        data.append(("samples_to_tensorboard", True, bool, False))
        data.append(("non_ema_sampling", True, bool, False))

        # backup settings
        data.append(("backup_after", 30, int, False))
        data.append(("backup_after_unit", TimeUnit.MINUTE, TimeUnit, False))
        data.append(("rolling_backup", False, bool, False))
        data.append(("rolling_backup_count", 3, int, False))
        data.append(("backup_before_save", True, bool, False))
        data.append(("save_after", 0, int, False))
        data.append(("save_after_unit", TimeUnit.NEVER, TimeUnit, False))
        data.append(("rolling_save_count", 1, int, False))
        data.append(("save_every", 0, int, False))
        data.append(("save_every_unit", TimeUnit.NEVER, TimeUnit, False))
        data.append(("save_skip_first", 0, int, False))
        data.append(("save_filename_prefix", "", str, False))

        return TrainConfig(data)<|MERGE_RESOLUTION|>--- conflicted
+++ resolved
@@ -157,14 +157,9 @@
         data.append(("n_sma_threshold", None, int, True))
         data.append(("ams_bound", None, bool, False))
         data.append(("r", None, float, True))
-<<<<<<< HEAD
-        data.append(("adanorm", None, bool, False))
-        data.append(("adam_debias", None, bool, False))
-=======
         data.append(("adanorm", False, bool, False))
         data.append(("adam_debias", False, bool, False))
         data.append(("cautious", False, bool, False))
->>>>>>> 8b31af4e
 
         return TrainOptimizerConfig(data)
 
