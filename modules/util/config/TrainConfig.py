import json
import os
import uuid
from copy import deepcopy
from typing import Any

from modules.util.config.BaseConfig import BaseConfig
from modules.util.config.CloudConfig import CloudConfig
from modules.util.config.ConceptConfig import ConceptConfig
from modules.util.config.SampleConfig import SampleConfig
from modules.util.config.SecretsConfig import SecretsConfig
from modules.util.enum.AlignPropLoss import AlignPropLoss
from modules.util.enum.AttentionMechanism import AttentionMechanism
from modules.util.enum.AudioFormat import AudioFormat
from modules.util.enum.ConfigPart import ConfigPart
from modules.util.enum.DataType import DataType
from modules.util.enum.EMAMode import EMAMode
from modules.util.enum.GradientCheckpointingMethod import GradientCheckpointingMethod
from modules.util.enum.ImageFormat import ImageFormat
from modules.util.enum.LearningRateScaler import LearningRateScaler
from modules.util.enum.LearningRateScheduler import LearningRateScheduler
from modules.util.enum.LossScaler import LossScaler
from modules.util.enum.LossWeight import LossWeight
from modules.util.enum.ModelFormat import ModelFormat
from modules.util.enum.ModelType import ModelType, PeftType
from modules.util.enum.Optimizer import Optimizer
from modules.util.enum.TimeUnit import TimeUnit
from modules.util.enum.NoiseScheduler import NoiseScheduler
from modules.util.enum.TimestepDistribution import TimestepDistribution
from modules.util.enum.TimeUnit import TimeUnit
from modules.util.enum.TrainingMethod import TrainingMethod
<<<<<<< HEAD
from modules.util.enum.LoraType import LoraType
=======
from modules.util.enum.VideoFormat import VideoFormat
>>>>>>> 6ab99981
from modules.util.ModelNames import EmbeddingName, ModelNames
from modules.util.ModelWeightDtypes import ModelWeightDtypes
from modules.util.torch_util import default_device


class TrainOptimizerConfig(BaseConfig):
    optimizer: Optimizer
    adam_w_mode: bool
    alpha: float
    amsgrad: bool
    beta1: float
    beta2: float
    beta3: float
    bias_correction: bool
    block_wise: bool
    capturable: bool
    centered: bool
    clip_threshold: float
    d0: float
    d_coef: float
    dampening: float
    decay_rate: float
    decouple: bool
    differentiable: bool
    eps: float
    eps2: float
    foreach: bool
    fsdp_in_use: bool
    fused: bool
    fused_back_pass: bool
    growth_rate: float
    initial_accumulator_value: int
    is_paged: bool
    log_every: int
    lr_decay: float
    max_unorm: float
    maximize: bool
    min_8bit_size: int
    momentum: float
    nesterov: bool
    no_prox: bool
    optim_bits: int
    percentile_clipping: float
    r: float
    relative_step: bool
    safeguard_warmup: bool
    scale_parameter: bool
    stochastic_rounding: bool
    use_bias_correction: bool
    use_triton: bool
    warmup_init: bool
    weight_decay: float
    extra:dict
    weight_lr_power: float
    decoupled_decay: bool
    fixed_decay: bool
    weight_decouple: bool
    rectify: bool
    degenerated_to_sgd: bool
    k: int
    xi: float
    n_sma_threshold: int
    ams_bound: bool
    r: float
    adanorm: bool
    adam_debias: bool
    slice_p: int
    cautious: bool

    def __init__(self, data: list[(str, Any, type, bool)]):
        super().__init__(data)

    @staticmethod
    def default_values():
        data = []

        # name, default value, data type, nullable
        data.append(("optimizer", Optimizer.ADAMW, Optimizer, False))
        data.append(("adam_w_mode", None, bool, False))
        data.append(("alpha", None, float, True))
        data.append(("amsgrad", None, bool, False))
        data.append(("beta1", None, float, True))
        data.append(("beta2", None, float, True))
        data.append(("beta3", None, float, True))
        data.append(("bias_correction", None, bool, False))
        data.append(("block_wise", None, bool, False))
        data.append(("capturable", None, bool, False))
        data.append(("centered", None, bool, False))
        data.append(("clip_threshold", None, float, True))
        data.append(("d0", None, float, True))
        data.append(("d_coef", None, float, True))
        data.append(("dampening", None, float, True))
        data.append(("decay_rate", None, float, True))
        data.append(("decouple", None, bool, False))
        data.append(("differentiable", False, bool, False))
        data.append(("eps", None, float, True))
        data.append(("eps2", None, float, True))
        data.append(("foreach", None, bool, True))  # Disabled, because it uses too much VRAM
        data.append(("fsdp_in_use", None, bool, False))
        data.append(("fused", None, bool, False))
        data.append(("fused_back_pass", None, bool, False))
        data.append(("growth_rate", None, float, True))
        data.append(("initial_accumulator_value", None, int, True))
        data.append(("is_paged", None, bool, False))
        data.append(("log_every", None, int, True))
        data.append(("lr_decay", None, float, True))
        data.append(("max_unorm", None, float, True))
        data.append(("maximize", None, bool, False))
        data.append(("min_8bit_size", None, int, True))
        data.append(("momentum", None, float, True))
        data.append(("nesterov", None, bool, False))
        data.append(("no_prox", None, bool, False))
        data.append(("optim_bits", None, int, True))
        data.append(("percentile_clipping", None, float, True))
        data.append(("r", None, float, True))
        data.append(("relative_step", None, bool, False))
        data.append(("safeguard_warmup", None, bool, False))
        data.append(("scale_parameter", None, bool, False))
        data.append(("stochastic_rounding", None, bool, False))
        data.append(("use_bias_correction", None, bool, False))
        data.append(("use_triton", None, bool, False))
        data.append(("warmup_init", None, bool, False))
        data.append(("weight_decay", None, float, True))
        data.append(("extra", {}, dict, False))
        data.append(("weight_lr_power", None, float, True))
        data.append(("decoupled_decay", None, bool, False))
        data.append(("fixed_decay", None, bool, False))
        data.append(("rectify", None, bool, False))
        data.append(("degenerated_to_sgd", None, bool, False))
        data.append(("k", None, int, True))
        data.append(("xi", None, float, True))
        data.append(("n_sma_threshold", None, int, True))
        data.append(("ams_bound", None, bool, False))
        data.append(("r", None, float, True))
        data.append(("adanorm", False, bool, False))
        data.append(("adam_debias", False, bool, False))
        data.append(("slice_p", None, int, True))
        data.append(("cautious", False, bool, False))

        return TrainOptimizerConfig(data)


class TrainModelPartConfig(BaseConfig):
    model_name: str
    include: bool
    train: bool
    stop_training_after: int
    stop_training_after_unit: TimeUnit
    learning_rate: float
    weight_dtype: DataType
    dropout_probability: float
    train_embedding: bool
    attention_mask: bool
    guidance_scale: float

    def __init__(self, data: list[(str, Any, type, bool)]):
        super().__init__(data)

    @staticmethod
    def default_values():
        data = []

        # name, default value, data type, nullable
        data.append(("model_name", "", str, False))
        data.append(("include", True, bool, False))
        data.append(("train", True, bool, False))
        data.append(("stop_training_after", None, int, True))
        data.append(("stop_training_after_unit", TimeUnit.NEVER, TimeUnit, False))
        data.append(("learning_rate", None, float, True))
        data.append(("weight_dtype", DataType.NONE, DataType, False))
        data.append(("dropout_probability", 0.0, float, False))
        data.append(("train_embedding", True, bool, False))
        data.append(("attention_mask", False, bool, False))
        data.append(("guidance_scale", 1.0, float, False))

        return TrainModelPartConfig(data)


class TrainEmbeddingConfig(BaseConfig):
    uuid: str
    model_name: str
    placeholder: str
    train: bool
    stop_training_after: int
    stop_training_after_unit: TimeUnit
    token_count: int | None
    initial_embedding_text: str

    def __init__(self, data: list[(str, Any, type, bool)]):
        super().__init__(data)

    @staticmethod
    def default_values():
        data = []

        # name, default value, data type, nullable
        data.append(("uuid", str(uuid.uuid4()), str, False))
        data.append(("model_name", "", str, False))
        data.append(("placeholder", "<embedding>", str, False))
        data.append(("train", True, bool, False))
        data.append(("stop_training_after", None, int, True))
        data.append(("stop_training_after_unit", TimeUnit.NEVER, TimeUnit, False))
        data.append(("token_count", 1, int, True))
        data.append(("initial_embedding_text", "*", str, False))

        return TrainEmbeddingConfig(data)


class TrainConfig(BaseConfig):
    training_method: TrainingMethod
    model_type: ModelType
    debug_mode: bool
    debug_dir: str
    workspace_dir: str
    cache_dir: str
    tensorboard: bool
    tensorboard_expose: bool
    tensorboard_port: str
    validation: bool
    validate_after: float
    validate_after_unit: TimeUnit
    continue_last_backup: bool
    include_train_config: ConfigPart

    # model settings
    base_model_name: str
    weight_dtype: DataType
    output_dtype: DataType
    output_model_format: ModelFormat
    output_model_destination: str
    gradient_checkpointing: GradientCheckpointingMethod
    enable_async_offloading: bool
    enable_activation_offloading: bool
    layer_offload_fraction: float
    force_circular_padding: bool

    # data settings
    concept_file_name: str
    concepts: list[ConceptConfig]
    aspect_ratio_bucketing: bool
    latent_caching: bool
    clear_cache_before_training: bool

    # training settings
    learning_rate_scheduler: LearningRateScheduler
    te1_learning_rate_scheduler: LearningRateScheduler
    te2_learning_rate_scheduler: LearningRateScheduler
    custom_learning_rate_scheduler: str | None
    # Dict keys are literally called "key" and "value"; not a tuple because
    # of restrictions with ConfigList.
    scheduler_params: list[dict[str, str]]
    learning_rate: float
    learning_rate_warmup_steps: float
    learning_rate_cycles: float
<<<<<<< HEAD
    learning_rate_min: float
=======
    learning_rate_min_factor: float
>>>>>>> 6ab99981
    epochs: int
    batch_size: int
    gradient_accumulation_steps: int
    ema: EMAMode
    ema_decay: float
    ema_update_step_interval: int
    dataloader_threads: int
    train_device: str
    temp_device: str
    train_dtype: DataType
    fallback_train_dtype: DataType
    enable_autocast_cache: bool
    only_cache: bool
    resolution: str
    attention_mechanism: AttentionMechanism
    align_prop: bool
    align_prop_probability: float
    align_prop_loss: AlignPropLoss
    align_prop_weight: float
    align_prop_steps: int
    align_prop_truncate_steps: float
    align_prop_cfg_scale: float
    mse_strength: float
    mae_strength: float
    log_cosh_strength: float
    vb_loss_strength: float
    loss_weight_fn: LossWeight
    loss_weight_strength: float
    dropout_probability: float
    loss_scaler: LossScaler
    learning_rate_scaler: LearningRateScaler
    seed: int
    clip_grad_norm: float

    # noise
    offset_noise_weight: float
    perturbation_noise_weight: float
    rescale_noise_scheduler_to_zero_terminal_snr: bool
    force_v_prediction: bool
    force_epsilon_prediction: bool
    timestep_distribution: TimestepDistribution
    min_noising_strength: float
    max_noising_strength: float
    noising_weight: float
    noising_bias: float

    # unet
    unet: TrainModelPartConfig

    # prior
    prior: TrainModelPartConfig

    # text encoder
    text_encoder: TrainModelPartConfig
    text_encoder_layer_skip: int

    # text encoder 2
    text_encoder_2: TrainModelPartConfig
    text_encoder_2_layer_skip: int

    # text encoder 3
    text_encoder_3: TrainModelPartConfig
    text_encoder_3_layer_skip: int

    # vae
    vae: TrainModelPartConfig

    # effnet encoder
    effnet_encoder: TrainModelPartConfig

    # decoder
    decoder: TrainModelPartConfig

    # decoder text encoder
    decoder_text_encoder: TrainModelPartConfig

    # decoder vqgan
    decoder_vqgan: TrainModelPartConfig

    # masked training
    masked_training: bool
    unmasked_probability: float
    unmasked_weight: float
    normalize_masked_area_loss: bool

    # embedding
    embedding_learning_rate: float
    preserve_embedding_norm: bool
    embedding: TrainEmbeddingConfig
    additional_embeddings: list[TrainEmbeddingConfig]
    embedding_weight_dtype: DataType

    # lora
    peft_type: PeftType
    lora_model_name: str
    lora_rank: int
    lora_alpha: float
    lora_decompose: bool
    lora_decompose_norm_epsilon: bool
    lora_weight_dtype: DataType
    lora_type: LoraType
    lycoris_options: dict
    bundle_additional_embeddings: bool

    # optimizer
    optimizer: TrainOptimizerConfig
    optimizer_defaults: dict[str, TrainOptimizerConfig]
    use_mechanic:bool
    use_schedulefree_wrapper:bool

    # sample settings
    sample_definition_file_name: str
    samples: list[SampleConfig]
    sample_after: float
    sample_after_unit: TimeUnit
    sample_image_format: ImageFormat
    sample_video_format: VideoFormat
    sample_audio_format: AudioFormat
    samples_to_tensorboard: bool
    non_ema_sampling: bool

    # cloud settings
    cloud: CloudConfig

    # backup settings
    backup_after: float
    backup_after_unit: TimeUnit
    rolling_backup: bool
    rolling_backup_count: int
    backup_before_save: bool
    save_after: float
    save_after_unit: TimeUnit
    rolling_save_count: int
    save_every: int
    save_every_unit: TimeUnit
    save_skip_first: int
    save_filename_prefix: str

    # secrets - not saved into config file
    secrets: SecretsConfig

    def __init__(self, data: list[(str, Any, type, bool)]):
        super().__init__(
            data,
            config_version=6,
            config_migrations={
                0: self.__migration_0,
                1: self.__migration_1,
                2: self.__migration_2,
                3: self.__migration_3,
                4: self.__migration_4,
                5: self.__migration_5,
            }
        )

    def __migration_0(self, data: dict) -> dict:
        optimizer_settings = {}
        migrated_data = {}
        for key, value in data.items():
            # move optimizer settings to sub object
            if key == 'optimizer':
                optimizer_settings['optimizer'] = value
            elif key.startswith('optimizer'):
                optimizer_settings[key.removeprefix('optimizer_')] = value
            else:
                migrated_data[key] = value

        if 'optimizer' in optimizer_settings:
            migrated_data['optimizer'] = optimizer_settings
            migrated_data['optimizer_defaults'] = {
                optimizer_settings['optimizer']: deepcopy(optimizer_settings)
            }

        return migrated_data

    def __migration_1(self, data: dict) -> dict:
        migrated_data = {
            "unet": {},
            "prior": {},
            "text_encoder": {},
            "text_encoder_2": {},
            "vae": {},
            "effnet_encoder": {},
            "decoder": {},
            "decoder_text_encoder": {},
            "decoder_vqgan": {},
            "embeddings": [{}],
        }

        for key, value in data.items():
            if key == "train_unet":
                migrated_data["unet"]["train"] = value
            elif key == "train_unet_epochs":
                migrated_data["unet"]["stop_training_after"] = value
                migrated_data["unet"]["stop_training_after_unit"] = TimeUnit.EPOCH
            elif key == "unet_learning_rate":
                migrated_data["unet"]["learning_rate"] = value
            elif key == "unet_weight_dtype":
                migrated_data["unet"]["weight_dtype"] = value

            elif key == "train_prior":
                migrated_data["prior"]["train"] = value
            elif key == "prior_model_name":
                migrated_data["prior"]["model_name"] = value
            elif key == "train_prior_epochs":
                migrated_data["prior"]["stop_training_after"] = value
                migrated_data["prior"]["stop_training_after_unit"] = TimeUnit.EPOCH
            elif key == "prior_learning_rate":
                migrated_data["prior"]["learning_rate"] = value
            elif key == "prior_weight_dtype":
                migrated_data["prior"]["weight_dtype"] = value

            elif key == "train_text_encoder":
                migrated_data["text_encoder"]["train"] = value
            elif key == "train_text_encoder_epochs":
                migrated_data["text_encoder"]["stop_training_after"] = value
                migrated_data["text_encoder"]["stop_training_after_unit"] = TimeUnit.EPOCH
            elif key == "text_encoder_learning_rate":
                migrated_data["text_encoder"]["learning_rate"] = value
            elif key == "text_encoder_weight_dtype":
                migrated_data["text_encoder"]["weight_dtype"] = value

            elif key == "train_text_encoder_2":
                migrated_data["text_encoder_2"]["train"] = value
            elif key == "train_text_encoder_2_epochs":
                migrated_data["text_encoder_2"]["stop_training_after"] = value
                migrated_data["text_encoder_2"]["stop_training_after_unit"] = TimeUnit.EPOCH
            elif key == "text_encoder_2_learning_rate":
                migrated_data["text_encoder_2"]["learning_rate"] = value
            elif key == "text_encoder_2_weight_dtype":
                migrated_data["text_encoder_2"]["weight_dtype"] = value

            elif key == "vae_model_name":
                migrated_data["vae"]["model_name"] = value
            elif key == "vae_weight_dtype":
                migrated_data["vae"]["weight_dtype"] = value

            elif key == "effnet_encoder_model_name":
                migrated_data["effnet_encoder"]["model_name"] = value
            elif key == "effnet_encoder_weight_dtype":
                migrated_data["effnet_encoder"]["weight_dtype"] = value

            elif key == "decoder_model_name":
                migrated_data["decoder"]["model_name"] = value
            elif key == "decoder_weight_dtype":
                migrated_data["decoder"]["weight_dtype"] = value

            elif key == "decoder_text_encoder_weight_dtype":
                migrated_data["decoder_text_encoder"]["weight_dtype"] = value

            elif key == "decoder_vqgan_weight_dtype":
                migrated_data["decoder_vqgan"]["weight_dtype"] = value

            elif key == "embedding_model_names" and len(value) > 0:
                migrated_data["embeddings"][0]["model_name"] = value[0]
            elif key == "token_count":
                migrated_data["embeddings"][0]["token_count"] = value
            elif key == "initial_embedding_text":
                migrated_data["embeddings"][0]["initial_embedding_text"] = value

            else:
                migrated_data[key] = value

        return migrated_data

    def __migration_2(self, data: dict) -> dict:
        migrated_data = data.copy()
        min_snr_gamma = migrated_data.pop("min_snr_gamma", 0.0)
        model_type = ModelType(migrated_data.get("model_type", ModelType.STABLE_DIFFUSION_15))
        if min_snr_gamma:
            migrated_data["loss_weight_fn"] = LossWeight.MIN_SNR_GAMMA
            migrated_data["loss_weight_strength"] = min_snr_gamma
        elif model_type.is_wuerstchen():
            migrated_data["loss_weight_fn"] = LossWeight.P2
            migrated_data["loss_weight_strength"] = 1.0

        return migrated_data

    def __migration_3(self, data: dict) -> dict:
        migrated_data = data.copy()

        noising_weight = migrated_data.pop("noising_weight", 0.0)
        noising_bias = migrated_data.pop("noising_bias", 0.5)

        if noising_weight != 0:
            migrated_data["timestep_distribution"] = TimestepDistribution.SIGMOID
            migrated_data["noising_weight"] = noising_weight
            migrated_data["noising_bias"] = noising_bias - 0.5
        else:
            migrated_data["timestep_distribution"] = TimestepDistribution.UNIFORM
            migrated_data["noising_weight"] = 0.0
            migrated_data["noising_bias"] = 0.0

        return migrated_data

    def __migration_4(self, data: dict) -> dict:
        migrated_data = data.copy()

        gradient_checkpointing = migrated_data.pop("gradient_checkpointing", True)

        if gradient_checkpointing:
            migrated_data["gradient_checkpointing"] = GradientCheckpointingMethod.ON
        else:
            migrated_data["gradient_checkpointing"] = GradientCheckpointingMethod.OFF

        return migrated_data

    def __migration_5(self, data: dict) -> dict:
        migrated_data = data.copy()

        if "save_after" in migrated_data:
            migrated_data["save_every"] = migrated_data.pop("save_after")
        if "save_after_unit" in migrated_data:
            migrated_data["save_every_unit"] = migrated_data.pop("save_after_unit")

        return migrated_data

    def weight_dtypes(self) -> ModelWeightDtypes:
        return ModelWeightDtypes(
            self.train_dtype,
            self.fallback_train_dtype,
            self.weight_dtype if self.unet.weight_dtype == DataType.NONE else self.unet.weight_dtype,
            self.weight_dtype if self.prior.weight_dtype == DataType.NONE else self.prior.weight_dtype,
            self.weight_dtype if self.text_encoder.weight_dtype == DataType.NONE else self.text_encoder.weight_dtype,
            self.weight_dtype if self.text_encoder_2.weight_dtype == DataType.NONE else self.text_encoder_2.weight_dtype,
            self.weight_dtype if self.text_encoder_3.weight_dtype == DataType.NONE else self.text_encoder_3.weight_dtype,
            self.weight_dtype if self.vae.weight_dtype == DataType.NONE else self.vae.weight_dtype,
            self.weight_dtype if self.effnet_encoder.weight_dtype == DataType.NONE else self.effnet_encoder.weight_dtype,
            self.weight_dtype if self.decoder.weight_dtype == DataType.NONE else self.decoder.weight_dtype,
            self.weight_dtype if self.decoder_text_encoder.weight_dtype == DataType.NONE else self.decoder_text_encoder.weight_dtype,
            self.weight_dtype if self.decoder_vqgan.weight_dtype == DataType.NONE else self.decoder_vqgan.weight_dtype,
            self.weight_dtype if self.lora_weight_dtype == DataType.NONE else self.lora_weight_dtype,
            self.weight_dtype if self.embedding_weight_dtype == DataType.NONE else self.embedding_weight_dtype,
        )

    def model_names(self) -> ModelNames:
        return ModelNames(
            base_model=self.base_model_name,
            prior_model=self.prior.model_name,
            effnet_encoder_model=self.effnet_encoder.model_name,
            decoder_model=self.decoder.model_name,
            vae_model=self.vae.model_name,
            lora=self.lora_model_name,
            embedding=EmbeddingName(self.embedding.uuid, self.embedding.model_name),
            additional_embeddings=[EmbeddingName(embedding.uuid, embedding.model_name) for embedding in
                                   self.additional_embeddings],
            include_text_encoder=self.text_encoder.include,
            include_text_encoder_2=self.text_encoder_2.include,
            include_text_encoder_3=self.text_encoder_3.include,
        )

    def train_any_embedding(self) -> bool:
        return self.training_method == TrainingMethod.EMBEDDING \
            or any(embedding.train for embedding in self.additional_embeddings)

    def train_text_encoder_or_embedding(self) -> bool:
        return (self.text_encoder.train and self.training_method != TrainingMethod.EMBEDDING) \
            or ((self.text_encoder.train_embedding or not self.model_type.has_multiple_text_encoders())
                and self.train_any_embedding())

    def train_text_encoder_2_or_embedding(self) -> bool:
        return (self.text_encoder_2.train and self.training_method != TrainingMethod.EMBEDDING) \
            or ((self.text_encoder_2.train_embedding or not self.model_type.has_multiple_text_encoders())
                and self.train_any_embedding())

    def train_text_encoder_3_or_embedding(self) -> bool:
        return (self.text_encoder_3.train and self.training_method != TrainingMethod.EMBEDDING) \
            or ((self.text_encoder_3.train_embedding or not self.model_type.has_multiple_text_encoders())
                and self.train_any_embedding())

    def get_last_backup_path(self) -> str | None:
        backups_path = os.path.join(self.workspace_dir, "backup")
        if os.path.exists(backups_path):
            backup_paths = sorted(
                [path for path in os.listdir(backups_path) if
                 os.path.isdir(os.path.join(backups_path, path))],
                reverse=True,
            )

            if backup_paths:
                last_backup_path = backup_paths[0]
                return os.path.join(backups_path, last_backup_path)

        return None

    def to_settings_dict(self, secrets: bool) -> dict:
        config = TrainConfig.default_values().from_dict(self.to_dict())

        config.concepts = None
        config.samples = None

        config_dict = config.to_dict()
        if not secrets:
            config_dict.pop('secrets',None)
        return config_dict

    def to_pack_dict(self, secrets: bool) -> dict:
        config = TrainConfig.default_values().from_dict(self.to_dict())

        if config.concepts is None:
            with open(config.concept_file_name, 'r') as f:
                concepts = json.load(f)
                for i in range(len(concepts)):
                    concepts[i] = ConceptConfig.default_values().from_dict(concepts[i])
                config.concepts = concepts

        if config.samples is None:
            with open(config.sample_definition_file_name, 'r') as f:
                samples = json.load(f)
                for i in range(len(samples)):
                    samples[i] = SampleConfig.default_values().from_dict(samples[i])
                config.samples = samples

        config_dict = config.to_dict()
        if not secrets:
            config_dict.pop('secrets',None)
        return config_dict

    def to_unpacked_config(self) -> 'TrainConfig':
        config = TrainConfig.default_values().from_dict(self.to_dict())
        config.concepts = None
        config.samples = None
        return config

    @staticmethod
    def default_values() -> 'TrainConfig':
        data = []

        # name, default value, data type, nullable

        # general settings
        data.append(("training_method", TrainingMethod.FINE_TUNE, TrainingMethod, False))
        data.append(("model_type", ModelType.STABLE_DIFFUSION_15, ModelType, False))
        data.append(("debug_mode", False, bool, False))
        data.append(("debug_dir", "debug", str, False))
        data.append(("workspace_dir", "workspace/run", str, False))
        data.append(("cache_dir", "workspace-cache/run", str, False))
        data.append(("tensorboard", True, bool, False))
        data.append(("tensorboard_expose", False, bool, False))
        data.append(("tensorboard_port", 6006, int, False))
        data.append(("validation", False, bool, False))
        data.append(("validate_after", 1, int, False))
        data.append(("validate_after_unit", TimeUnit.EPOCH, TimeUnit, False))
        data.append(("continue_last_backup", False, bool, False))
        data.append(("include_train_config", ConfigPart.NONE, ConfigPart, False))

        # model settings
        data.append(("base_model_name", "stable-diffusion-v1-5/stable-diffusion-v1-5", str, False))
        data.append(("weight_dtype", DataType.FLOAT_32, DataType, False))
        data.append(("output_dtype", DataType.FLOAT_32, DataType, False))
        data.append(("output_model_format", ModelFormat.SAFETENSORS, ModelFormat, False))
        data.append(("output_model_destination", "models/model.safetensors", str, False))
        data.append(("gradient_checkpointing", GradientCheckpointingMethod.ON, GradientCheckpointingMethod, False))
        data.append(("enable_async_offloading", True, bool, False))
        data.append(("enable_activation_offloading", True, bool, False))
        data.append(("layer_offload_fraction", 0.0, float, False))
        data.append(("force_circular_padding", False, bool, False))

        # data settings
        data.append(("concept_file_name", "training_concepts/concepts.json", str, False))
        data.append(("concepts", None, list[ConceptConfig], True))
        data.append(("aspect_ratio_bucketing", True, bool, False))
        data.append(("latent_caching", True, bool, False))
        data.append(("clear_cache_before_training", True, bool, False))

        # training settings
        data.append(("learning_rate_scheduler", LearningRateScheduler.CONSTANT, LearningRateScheduler, False))
        data.append(("te1_learning_rate_scheduler", None, LearningRateScheduler, True))
        data.append(("te2_learning_rate_scheduler", None, LearningRateScheduler, True))
        data.append(("custom_learning_rate_scheduler", None, str, True))
        data.append(("scheduler_params", [], list[dict[str, str]], True))
        data.append(("learning_rate", 3e-6, float, False))
<<<<<<< HEAD
        data.append(("learning_rate_warmup_steps", 200, float, False))
        data.append(("learning_rate_cycles", 1, float, False))
        data.append(("learning_rate_min", 0.0, float, False))
=======
        data.append(("learning_rate_warmup_steps", 200.0, float, False))
        data.append(("learning_rate_cycles", 1.0, float, False))
        data.append(("learning_rate_min_factor", 0.0, float, False))
>>>>>>> 6ab99981
        data.append(("epochs", 100, int, False))
        data.append(("batch_size", 1, int, False))
        data.append(("gradient_accumulation_steps", 1, int, False))
        data.append(("ema", EMAMode.OFF, EMAMode, False))
        data.append(("ema_decay", 0.999, float, False))
        data.append(("ema_update_step_interval", 5, int, False))
        data.append(("dataloader_threads", 2, int, False))
        data.append(("train_device", default_device.type, str, False))
        data.append(("temp_device", "cpu", str, False))
        data.append(("train_dtype", DataType.FLOAT_16, DataType, False))
        data.append(("fallback_train_dtype", DataType.BFLOAT_16, DataType, False))
        data.append(("enable_autocast_cache", True, bool, False))
        data.append(("only_cache", False, bool, False))
        data.append(("resolution", "512", str, False))
        data.append(("attention_mechanism", AttentionMechanism.XFORMERS, AttentionMechanism, False))
        data.append(("align_prop", False, bool, False))
        data.append(("align_prop_probability", 0.1, float, False))
        data.append(("align_prop_loss", AlignPropLoss.AESTHETIC, AlignPropLoss, False))
        data.append(("align_prop_weight", 0.01, float, False))
        data.append(("align_prop_steps", 20, int, False))
        data.append(("align_prop_truncate_steps", 0.5, float, False))
        data.append(("align_prop_cfg_scale", 7.0, float, False))
        data.append(("mse_strength", 1.0, float, False))
        data.append(("mae_strength", 0.0, float, False))
        data.append(("log_cosh_strength", 0.0, float, False))
        data.append(("vb_loss_strength", 1.0, float, False))
        data.append(("loss_weight_fn", LossWeight.CONSTANT, LossWeight, False))
        data.append(("loss_weight_strength", 5.0, float, False))
        data.append(("dropout_probability", 0.0, float, False))
        data.append(("loss_scaler", LossScaler.NONE, LossScaler, False))
        data.append(("learning_rate_scaler", LearningRateScaler.NONE, LearningRateScaler, False))
        data.append(("seed", -1, int, False))
        data.append(("clip_grad_norm", 1.0, float, True))

        # noise
        data.append(("offset_noise_weight", 0.0, float, False))
        data.append(("perturbation_noise_weight", 0.0, float, False))
        data.append(("rescale_noise_scheduler_to_zero_terminal_snr", False, bool, False))
        data.append(("force_v_prediction", False, bool, False))
        data.append(("force_epsilon_prediction", False, bool, False))
        data.append(("min_noising_strength", 0.0, float, False))
        data.append(("max_noising_strength", 1.0, float, False))
        data.append(("timestep_distribution", TimestepDistribution.UNIFORM, TimestepDistribution, False))
        data.append(("noising_weight", 0.0, float, False))
        data.append(("noising_bias", 0.0, float, False))

        # unet
        unet = TrainModelPartConfig.default_values()
        unet.train = True
        unet.stop_training_after = 0
        unet.learning_rate = None
        unet.weight_dtype = DataType.NONE
        data.append(("unet", unet, TrainModelPartConfig, False))

        # prior
        prior = TrainModelPartConfig.default_values()
        prior.model_name = ""
        prior.train = True
        prior.stop_training_after = 0
        prior.learning_rate = None
        prior.weight_dtype = DataType.NONE
        data.append(("prior", prior, TrainModelPartConfig, False))

        # text encoder
        text_encoder = TrainModelPartConfig.default_values()
        text_encoder.train = True
        text_encoder.stop_training_after = 30
        text_encoder.stop_training_after_unit = TimeUnit.EPOCH
        text_encoder.learning_rate = None
        text_encoder.weight_dtype = DataType.NONE
        data.append(("text_encoder", text_encoder, TrainModelPartConfig, False))
        data.append(("text_encoder_layer_skip", 0, int, False))

        # text encoder 2
        text_encoder_2 = TrainModelPartConfig.default_values()
        text_encoder_2.train = True
        text_encoder_2.stop_training_after = 30
        text_encoder_2.stop_training_after_unit = TimeUnit.EPOCH
        text_encoder_2.learning_rate = None
        text_encoder_2.weight_dtype = DataType.NONE
        data.append(("text_encoder_2", text_encoder_2, TrainModelPartConfig, False))
        data.append(("text_encoder_2_layer_skip", 0, int, False))

        # text encoder 3
        text_encoder_3 = TrainModelPartConfig.default_values()
        text_encoder_3.train = True
        text_encoder_3.stop_training_after = 30
        text_encoder_3.stop_training_after_unit = TimeUnit.EPOCH
        text_encoder_3.learning_rate = None
        text_encoder_3.weight_dtype = DataType.NONE
        data.append(("text_encoder_3", text_encoder_3, TrainModelPartConfig, False))
        data.append(("text_encoder_3_layer_skip", 0, int, False))

        # vae
        vae = TrainModelPartConfig.default_values()
        vae.model_name = ""
        vae.weight_dtype = DataType.FLOAT_32
        data.append(("vae", vae, TrainModelPartConfig, False))

        # effnet encoder
        effnet_encoder = TrainModelPartConfig.default_values()
        effnet_encoder.model_name = ""
        effnet_encoder.weight_dtype = DataType.NONE
        data.append(("effnet_encoder", effnet_encoder, TrainModelPartConfig, False))

        # decoder
        decoder = TrainModelPartConfig.default_values()
        decoder.model_name = ""
        decoder.weight_dtype = DataType.NONE
        data.append(("decoder", decoder, TrainModelPartConfig, False))

        # decoder text encoder
        decoder_text_encoder = TrainModelPartConfig.default_values()
        decoder_text_encoder.weight_dtype = DataType.NONE
        data.append(("decoder_text_encoder", decoder_text_encoder, TrainModelPartConfig, False))

        # decoder vqgan
        decoder_vqgan = TrainModelPartConfig.default_values()
        decoder_vqgan.weight_dtype = DataType.NONE
        data.append(("decoder_vqgan", decoder_vqgan, TrainModelPartConfig, False))

        # masked training
        data.append(("masked_training", False, bool, False))
        data.append(("unmasked_probability", 0.1, float, False))
        data.append(("unmasked_weight", 0.1, float, False))
        data.append(("normalize_masked_area_loss", False, bool, False))

        # embedding
        data.append(("embedding_learning_rate", None, float, True))
        data.append(("preserve_embedding_norm", False, bool, False))
        data.append(("embedding", TrainEmbeddingConfig.default_values(), TrainEmbeddingConfig, False))
        data.append(("additional_embeddings", [], list[TrainEmbeddingConfig], False))
        data.append(("embedding_weight_dtype", DataType.FLOAT_32, DataType, False))

        # cloud
        data.append(("cloud", CloudConfig.default_values(), CloudConfig, False))

        # lora
        data.append(("peft_type", PeftType.LORA, PeftType, False))
        data.append(("lora_model_name", "", str, False))
        data.append(("lora_rank", 16, int, False))
        data.append(("lora_alpha", 1.0, float, False))
        data.append(("lora_decompose", False, bool, False))
        data.append(("lora_decompose_norm_epsilon", True, bool, False))
        data.append(("lora_weight_dtype", DataType.FLOAT_32, DataType, False))
        data.append(("lora_type", LoraType.LORA, LoraType, False))
        data.append(("lycoris_options", {}, dict, False))
        data.append(("bundle_additional_embeddings", True, bool, False))

        # optimizer
        data.append(("optimizer", TrainOptimizerConfig.default_values(), TrainOptimizerConfig, False))
        data.append(("optimizer_defaults", {}, dict[str, TrainOptimizerConfig], False))
        data.append(("use_mechanic", False, bool, False))
        data.append(("use_schedulefree_wrapper", False, bool, False))

        # sample settings
        data.append(("sample_definition_file_name", "training_samples/samples.json", str, False))
        data.append(("samples", None, list[SampleConfig], True))
        data.append(("sample_after", 10, int, False))
        data.append(("sample_after_unit", TimeUnit.MINUTE, TimeUnit, False))
        data.append(("sample_image_format", ImageFormat.JPG, ImageFormat, False))
        data.append(("sample_video_format", VideoFormat.MP4, VideoFormat, False))
        data.append(("sample_audio_format", AudioFormat.MP3, AudioFormat, False))
        data.append(("samples_to_tensorboard", True, bool, False))
        data.append(("non_ema_sampling", True, bool, False))

        # backup settings
        data.append(("backup_after", 30, int, False))
        data.append(("backup_after_unit", TimeUnit.MINUTE, TimeUnit, False))
        data.append(("rolling_backup", False, bool, False))
        data.append(("rolling_backup_count", 3, int, False))
        data.append(("backup_before_save", True, bool, False))
        data.append(("save_after", 0, int, False))
        data.append(("save_after_unit", TimeUnit.NEVER, TimeUnit, False))
        data.append(("rolling_save_count", 1, int, False))
        data.append(("save_every", 0, int, False))
        data.append(("save_every_unit", TimeUnit.NEVER, TimeUnit, False))
        data.append(("save_skip_first", 0, int, False))
        data.append(("save_filename_prefix", "", str, False))

        # secrets
        secrets = SecretsConfig.default_values()
        data.append(("secrets", secrets, SecretsConfig, False))

        return TrainConfig(data)<|MERGE_RESOLUTION|>--- conflicted
+++ resolved
@@ -29,11 +29,8 @@
 from modules.util.enum.TimestepDistribution import TimestepDistribution
 from modules.util.enum.TimeUnit import TimeUnit
 from modules.util.enum.TrainingMethod import TrainingMethod
-<<<<<<< HEAD
 from modules.util.enum.LoraType import LoraType
-=======
 from modules.util.enum.VideoFormat import VideoFormat
->>>>>>> 6ab99981
 from modules.util.ModelNames import EmbeddingName, ModelNames
 from modules.util.ModelWeightDtypes import ModelWeightDtypes
 from modules.util.torch_util import default_device
@@ -288,11 +285,7 @@
     learning_rate: float
     learning_rate_warmup_steps: float
     learning_rate_cycles: float
-<<<<<<< HEAD
-    learning_rate_min: float
-=======
     learning_rate_min_factor: float
->>>>>>> 6ab99981
     epochs: int
     batch_size: int
     gradient_accumulation_steps: int
@@ -765,15 +758,9 @@
         data.append(("custom_learning_rate_scheduler", None, str, True))
         data.append(("scheduler_params", [], list[dict[str, str]], True))
         data.append(("learning_rate", 3e-6, float, False))
-<<<<<<< HEAD
-        data.append(("learning_rate_warmup_steps", 200, float, False))
-        data.append(("learning_rate_cycles", 1, float, False))
-        data.append(("learning_rate_min", 0.0, float, False))
-=======
         data.append(("learning_rate_warmup_steps", 200.0, float, False))
         data.append(("learning_rate_cycles", 1.0, float, False))
         data.append(("learning_rate_min_factor", 0.0, float, False))
->>>>>>> 6ab99981
         data.append(("epochs", 100, int, False))
         data.append(("batch_size", 1, int, False))
         data.append(("gradient_accumulation_steps", 1, int, False))
