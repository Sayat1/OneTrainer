--- conflicted
+++ resolved
@@ -19,20 +19,13 @@
 from modules.util.enum.ModelFormat import ModelFormat
 from modules.util.enum.ModelType import ModelType, PeftType
 from modules.util.enum.Optimizer import Optimizer
-<<<<<<< HEAD
-from modules.util.enum.TimeUnit import TimeUnit
 from modules.util.enum.NoiseScheduler import NoiseScheduler
-=======
->>>>>>> d99b4cdc
 from modules.util.enum.TimestepDistribution import TimestepDistribution
 from modules.util.enum.TimeUnit import TimeUnit
 from modules.util.enum.TrainingMethod import TrainingMethod
-<<<<<<< HEAD
 from modules.util.enum.LoraType import LoraType
-=======
 from modules.util.ModelNames import EmbeddingName, ModelNames
 from modules.util.ModelWeightDtypes import ModelWeightDtypes
->>>>>>> d99b4cdc
 from modules.util.torch_util import default_device
 
 
@@ -370,13 +363,8 @@
     lora_decompose: bool
     lora_decompose_norm_epsilon: bool
     lora_weight_dtype: DataType
-<<<<<<< HEAD
     lora_type: LoraType
     lycoris_options: dict
-=======
-    lora_layers: str  # comma-separated
-    lora_layer_preset: str
->>>>>>> d99b4cdc
     bundle_additional_embeddings: bool
 
     # optimizer
@@ -819,13 +807,8 @@
         data.append(("lora_decompose", False, bool, False))
         data.append(("lora_decompose_norm_epsilon", True, bool, False))
         data.append(("lora_weight_dtype", DataType.FLOAT_32, DataType, False))
-<<<<<<< HEAD
         data.append(("lora_type", LoraType.LORA, LoraType, False))
         data.append(("lycoris_options", {}, dict, False))
-=======
-        data.append(("lora_layers", "", str, False))
-        data.append(("lora_layer_preset", None, str, True))
->>>>>>> d99b4cdc
         data.append(("bundle_additional_embeddings", True, bool, False))
 
         # optimizer
