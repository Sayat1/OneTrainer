from enum import Enum

import torch


class Optimizer(Enum):
    # Sorted by origin (BNB / torch first, then DADAPT), then by adapter name, then interleaved by variant.

    # BNB Standard & 8-bit
    ADAGRAD = 'ADAGRAD'
    ADAGRAD_8BIT = 'ADAGRAD_8BIT'

    # 32 bit is torch and not bnb
    ADAM = 'ADAM'
    ADAM_8BIT = 'ADAM_8BIT'

    # 32 bit is torch and not bnb
    ADAMW = 'ADAMW'
    ADAMW_8BIT = 'ADAMW_8BIT'

    AdEMAMix = 'AdEMAMix'
    AdEMAMix_8BIT = "AdEMAMix_8BIT"

    ADOPT = 'ADOPT'

    LAMB = 'LAMB'
    LAMB_8BIT = 'LAMB_8BIT'

    LARS = 'LARS'
    LARS_8BIT = 'LARS_8BIT'

    LION = 'LION'
    LION_8BIT = 'LION_8BIT'

    RMSPROP = 'RMSPROP'
    RMSPROP_8BIT = 'RMSPROP_8BIT'

    # 32 bit is torch and not bnb
    SGD = 'SGD'
    SGD_8BIT = 'SGD_8BIT'

    # Schedule-free optimizers
    SCHEDULE_FREE_ADAMW = 'SCHEDULE_FREE_ADAMW'
    SCHEDULE_FREE_SGD = 'SCHEDULE_FREE_SGD'

    # DADAPT
    DADAPT_ADA_GRAD = 'DADAPT_ADA_GRAD'
    DADAPT_ADAM = 'DADAPT_ADAM'
    DADAPT_ADAN = 'DADAPT_ADAN'
    DADAPT_LION = 'DADAPT_LION'
    DADAPT_SGD = 'DADAPT_SGD'

    # Prodigy
    PRODIGY = 'PRODIGY'
    PRODIGY_PLUS_SCHEDULE_FREE = 'PRODIGY_PLUS_SCHEDULE_FREE'

    # ADAFACTOR
    ADAFACTOR = 'ADAFACTOR'

    # CAME
    CAME = 'CAME'

    #Pytorch Optimizers
    ADABELIEF = 'ADABELIEF'
    TIGER = 'TIGER'
    AIDA = 'AIDA'
    SOAP = 'SOAP'
    StableAdamW = 'StableAdamW'
    YOGI = 'YOGI'

    @property
    def is_adaptive(self):
        return self in [
            self.DADAPT_SGD,
            self.DADAPT_ADAM,
            self.DADAPT_ADAN,
            self.DADAPT_ADA_GRAD,
            self.DADAPT_LION,
            self.PRODIGY,
            self.PRODIGY_PLUS_SCHEDULE_FREE,
        ]

    @property
    def is_schedule_free(self):
        return self in [
            self.SCHEDULE_FREE_ADAMW,
            self.SCHEDULE_FREE_SGD,
            self.PRODIGY_PLUS_SCHEDULE_FREE,
        ]

    def supports_fused_back_pass(self):
        return self in [
            Optimizer.ADAFACTOR,
            Optimizer.CAME,
            Optimizer.ADAM,
            Optimizer.ADAMW,
            Optimizer.PRODIGY_PLUS_SCHEDULE_FREE,
        ]

    # Small helper for adjusting learning rates to adaptive optimizers.
    def maybe_adjust_lrs(self, lrs: dict[str, float], optimizers: list[torch.optim.Optimizer]):
        dlrs= lrs.copy()
        if self.is_adaptive:
<<<<<<< HEAD
            for i,item in enumerate(lrs.items()):
                if "dlr" in optimizers[i].param_groups[0]:
                    dlrs.update({f"dlr[{i}]":optimizers[i].param_groups[0]["dlr"]})
                else:
                    dlrs.update({f"dlr[{i}]":float(item[1])*optimizers[i].param_groups[0]["d"]})
            return dlrs
        elif self.is_schedule_free or "schedulefree" in type(optimizer).__name__.lower():
            for i,item in enumerate(lrs.items()):
                if "lr_max" in optimizers[i].param_groups[0]:
                    dlrs.update({f"lr_max[{i}]":optimizers[i].param_groups[0]["lr_max"]})
            return dlrs
        if "mecha" in type(optimizers[0]).__name__.lower():
            for i,item in enumerate(lrs.items()):
                s = optimizers[i].state['_mechanic']['s']
                s_sum = torch.sum(s).item()
                dlrs.update({f"s*lr[{i}]":float(item[1])*s_sum})
            return dlrs
=======
            return {
                key: (lr * optimizer.param_groups[i].get("d", 1.0) if lr is not None else None)
                for i, (key, lr) in enumerate(lrs.items())
            }
>>>>>>> e2f8cf89
        return lrs

    def __str__(self):
        return self.value<|MERGE_RESOLUTION|>--- conflicted
+++ resolved
@@ -101,30 +101,9 @@
     def maybe_adjust_lrs(self, lrs: dict[str, float], optimizers: list[torch.optim.Optimizer]):
         dlrs= lrs.copy()
         if self.is_adaptive:
-<<<<<<< HEAD
             for i,item in enumerate(lrs.items()):
-                if "dlr" in optimizers[i].param_groups[0]:
-                    dlrs.update({f"dlr[{i}]":optimizers[i].param_groups[0]["dlr"]})
-                else:
-                    dlrs.update({f"dlr[{i}]":float(item[1])*optimizers[i].param_groups[0]["d"]})
+                dlrs.update({f"dlr[{i}]":float(item[1])*optimizers[i].param_groups[0]["d"]})
             return dlrs
-        elif self.is_schedule_free or "schedulefree" in type(optimizer).__name__.lower():
-            for i,item in enumerate(lrs.items()):
-                if "lr_max" in optimizers[i].param_groups[0]:
-                    dlrs.update({f"lr_max[{i}]":optimizers[i].param_groups[0]["lr_max"]})
-            return dlrs
-        if "mecha" in type(optimizers[0]).__name__.lower():
-            for i,item in enumerate(lrs.items()):
-                s = optimizers[i].state['_mechanic']['s']
-                s_sum = torch.sum(s).item()
-                dlrs.update({f"s*lr[{i}]":float(item[1])*s_sum})
-            return dlrs
-=======
-            return {
-                key: (lr * optimizer.param_groups[i].get("d", 1.0) if lr is not None else None)
-                for i, (key, lr) in enumerate(lrs.items())
-            }
->>>>>>> e2f8cf89
         return lrs
 
     def __str__(self):
