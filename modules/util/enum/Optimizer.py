from enum import Enum

import torch


class Optimizer(Enum):
    # Sorted by origin (BNB / torch first, then DADAPT), then by adapter name, then interleaved by variant.

    # BNB Standard & 8-bit
    ADAGRAD = 'ADAGRAD'
    ADAGRAD_8BIT = 'ADAGRAD_8BIT'

    # 32 bit is torch and not bnb
    ADAM = 'ADAM'
    ADAM_8BIT = 'ADAM_8BIT'

    # 32 bit is torch and not bnb
    ADAMW = 'ADAMW'
    ADAMW_8BIT = 'ADAMW_8BIT'

    LAMB = 'LAMB'
    LAMB_8BIT = 'LAMB_8BIT'

    LARS = 'LARS'
    LARS_8BIT = 'LARS_8BIT'

    LION = 'LION'
    LION_8BIT = 'LION_8BIT'

    RMSPROP = 'RMSPROP'
    RMSPROP_8BIT = 'RMSPROP_8BIT'

    # 32 bit is torch and not bnb
    SGD = 'SGD'
    SGD_8BIT = 'SGD_8BIT'

    # Schedule-free optimizers
    SCHEDULE_FREE_ADAMW = 'SCHEDULE_FREE_ADAMW'
    SCHEDULE_FREE_SGD = 'SCHEDULE_FREE_SGD'

    # DADAPT
    DADAPT_ADA_GRAD = 'DADAPT_ADA_GRAD'
    DADAPT_ADAM = 'DADAPT_ADAM'
    DADAPT_ADAN = 'DADAPT_ADAN'
    DADAPT_LION = 'DADAPT_LION'
    DADAPT_SGD = 'DADAPT_SGD'

    # Prodigy
    PRODIGY = 'PRODIGY'

    # ADAFACTOR
    ADAFACTOR = 'ADAFACTOR'

    # CAME
    CAME = 'CAME'

    @property
    def is_adaptive(self):
        return self in [
            self.DADAPT_SGD,
            self.DADAPT_ADAM,
            self.DADAPT_ADAN,
            self.DADAPT_ADA_GRAD,
            self.DADAPT_LION,
            self.PRODIGY,
        ]

    @property
    def is_schedule_free(self):
        return self in [
            self.SCHEDULE_FREE_ADAMW,
            self.SCHEDULE_FREE_SGD,
        ]

    def supports_fused_back_pass(self):
        return self in [
            Optimizer.ADAFACTOR,
            Optimizer.CAME,
        ]

    # Small helper for adjusting learning rates to adaptive optimizers.
    def maybe_adjust_lrs(self, lrs: dict[str, float], optimizer: torch.optim.Optimizer):
        if self.is_adaptive:
<<<<<<< HEAD
            dlrs= []
            for i,lr in enumerate(lrs):
                if "dlr" in optimizer.param_groups[i]:
                    dlrs.append(optimizer.param_groups[i]["dlr"])
                else:
                    dlrs.append(optimizer.param_groups[i]["d"] * optimizer.param_groups[i]["lr"])
            return dlrs
=======
            d = optimizer.param_groups[0]["d"]
            return {key: lr * d if lr is not None else None for key, lr in lrs.items()}
>>>>>>> d0d29393
        return lrs

    def __str__(self):
        return self.value<|MERGE_RESOLUTION|>--- conflicted
+++ resolved
@@ -81,18 +81,13 @@
     # Small helper for adjusting learning rates to adaptive optimizers.
     def maybe_adjust_lrs(self, lrs: dict[str, float], optimizer: torch.optim.Optimizer):
         if self.is_adaptive:
-<<<<<<< HEAD
-            dlrs= []
-            for i,lr in enumerate(lrs):
+            dlrs= {}
+            for i,item in enumerate(lrs.items()):
                 if "dlr" in optimizer.param_groups[i]:
-                    dlrs.append(optimizer.param_groups[i]["dlr"])
+                    dlrs.update({item[0]:optimizer.param_groups[i]["dlr"]})
                 else:
-                    dlrs.append(optimizer.param_groups[i]["d"] * optimizer.param_groups[i]["lr"])
+                    dlrs.update({item[0]:float(item[1])*optimizer.param_groups[i]["d"]})
             return dlrs
-=======
-            d = optimizer.param_groups[0]["d"]
-            return {key: lr * d if lr is not None else None for key, lr in lrs.items()}
->>>>>>> d0d29393
         return lrs
 
     def __str__(self):
