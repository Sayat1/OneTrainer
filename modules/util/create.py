import ast
import importlib
import inspect
from typing import Iterable
from collections.abc import Iterable

from modules.dataLoader.BaseDataLoader import BaseDataLoader
from modules.dataLoader.FluxBaseDataLoader import FluxBaseDataLoader
from modules.dataLoader.PixArtAlphaBaseDataLoader import PixArtAlphaBaseDataLoader
from modules.dataLoader.SanaBaseDataLoader import SanaBaseDataLoader
from modules.dataLoader.StableDiffusion3BaseDataLoader import StableDiffusion3BaseDataLoader
from modules.dataLoader.StableDiffusionBaseDataLoader import StableDiffusionBaseDataLoader
from modules.dataLoader.StableDiffusionFineTuneVaeDataLoader import StableDiffusionFineTuneVaeDataLoader
from modules.dataLoader.StableDiffusionXLBaseDataLoader import StableDiffusionXLBaseDataLoader
from modules.dataLoader.WuerstchenBaseDataLoader import WuerstchenBaseDataLoader
from modules.model.BaseModel import BaseModel
from modules.modelLoader.BaseModelLoader import BaseModelLoader
from modules.modelLoader.FluxEmbeddingModelLoader import FluxEmbeddingModelLoader
from modules.modelLoader.FluxFineTuneModelLoader import FluxFineTuneModelLoader
from modules.modelLoader.FluxLoRAModelLoader import FluxLoRAModelLoader
from modules.modelLoader.PixArtAlphaEmbeddingModelLoader import PixArtAlphaEmbeddingModelLoader
from modules.modelLoader.PixArtAlphaFineTuneModelLoader import PixArtAlphaFineTuneModelLoader
from modules.modelLoader.PixArtAlphaLoRAModelLoader import PixArtAlphaLoRAModelLoader
from modules.modelLoader.SanaEmbeddingModelLoader import SanaEmbeddingModelLoader
from modules.modelLoader.SanaFineTuneModelLoader import SanaFineTuneModelLoader
from modules.modelLoader.SanaLoRAModelLoader import SanaLoRAModelLoader
from modules.modelLoader.StableDiffusion3EmbeddingModelLoader import StableDiffusion3EmbeddingModelLoader
from modules.modelLoader.StableDiffusion3FineTuneModelLoader import StableDiffusion3FineTuneModelLoader
from modules.modelLoader.StableDiffusion3LoRAModelLoader import StableDiffusion3LoRAModelLoader
from modules.modelLoader.StableDiffusionEmbeddingModelLoader import StableDiffusionEmbeddingModelLoader
from modules.modelLoader.StableDiffusionFineTuneModelLoader import StableDiffusionFineTuneModelLoader
from modules.modelLoader.StableDiffusionLoRAModelLoader import StableDiffusionLoRAModelLoader
from modules.modelLoader.StableDiffusionXLEmbeddingModelLoader import StableDiffusionXLEmbeddingModelLoader
from modules.modelLoader.StableDiffusionXLFineTuneModelLoader import StableDiffusionXLFineTuneModelLoader
from modules.modelLoader.StableDiffusionXLLoRAModelLoader import StableDiffusionXLLoRAModelLoader
from modules.modelLoader.WuerstchenEmbeddingModelLoader import WuerstchenEmbeddingModelLoader
from modules.modelLoader.WuerstchenFineTuneModelLoader import WuerstchenFineTuneModelLoader
from modules.modelLoader.WuerstchenLoRAModelLoader import WuerstchenLoRAModelLoader
from modules.modelSampler import BaseModelSampler
from modules.modelSampler.FluxSampler import FluxSampler
from modules.modelSampler.PixArtAlphaSampler import PixArtAlphaSampler
from modules.modelSampler.SanaSampler import SanaSampler
from modules.modelSampler.StableDiffusion3Sampler import StableDiffusion3Sampler
from modules.modelSampler.StableDiffusionSampler import StableDiffusionSampler
from modules.modelSampler.StableDiffusionVaeSampler import StableDiffusionVaeSampler
from modules.modelSampler.StableDiffusionXLSampler import StableDiffusionXLSampler
from modules.modelSampler.WuerstchenSampler import WuerstchenSampler
from modules.modelSaver.BaseModelSaver import BaseModelSaver
from modules.modelSaver.FluxEmbeddingModelSaver import FluxEmbeddingModelSaver
from modules.modelSaver.FluxFineTuneModelSaver import FluxFineTuneModelSaver
from modules.modelSaver.FluxLoRAModelSaver import FluxLoRAModelSaver
from modules.modelSaver.PixArtAlphaEmbeddingModelSaver import PixArtAlphaEmbeddingModelSaver
from modules.modelSaver.PixArtAlphaFineTuneModelSaver import PixArtAlphaFineTuneModelSaver
from modules.modelSaver.PixArtAlphaLoRAModelSaver import PixArtAlphaLoRAModelSaver
from modules.modelSaver.SanaEmbeddingModelSaver import SanaEmbeddingModelSaver
from modules.modelSaver.SanaFineTuneModelSaver import SanaFineTuneModelSaver
from modules.modelSaver.SanaLoRAModelSaver import SanaLoRAModelSaver
from modules.modelSaver.StableDiffusion3EmbeddingModelSaver import StableDiffusion3EmbeddingModelSaver
from modules.modelSaver.StableDiffusion3FineTuneModelSaver import StableDiffusion3FineTuneModelSaver
from modules.modelSaver.StableDiffusion3LoRAModelSaver import StableDiffusion3LoRAModelSaver
from modules.modelSaver.StableDiffusionEmbeddingModelSaver import StableDiffusionEmbeddingModelSaver
from modules.modelSaver.StableDiffusionFineTuneModelSaver import StableDiffusionFineTuneModelSaver
from modules.modelSaver.StableDiffusionLoRAModelSaver import StableDiffusionLoRAModelSaver
from modules.modelSaver.StableDiffusionXLEmbeddingModelSaver import StableDiffusionXLEmbeddingModelSaver
from modules.modelSaver.StableDiffusionXLFineTuneModelSaver import StableDiffusionXLFineTuneModelSaver
from modules.modelSaver.StableDiffusionXLLoRAModelSaver import StableDiffusionXLLoRAModelSaver
from modules.modelSaver.WuerstchenEmbeddingModelSaver import WuerstchenEmbeddingModelSaver
from modules.modelSaver.WuerstchenFineTuneModelSaver import WuerstchenFineTuneModelSaver
from modules.modelSaver.WuerstchenLoRAModelSaver import WuerstchenLoRAModelSaver
from modules.modelSetup.BaseModelSetup import BaseModelSetup
from modules.modelSetup.FluxEmbeddingSetup import FluxEmbeddingSetup
from modules.modelSetup.FluxFineTuneSetup import FluxFineTuneSetup
from modules.modelSetup.FluxLoRASetup import FluxLoRASetup
from modules.modelSetup.PixArtAlphaEmbeddingSetup import PixArtAlphaEmbeddingSetup
from modules.modelSetup.PixArtAlphaFineTuneSetup import PixArtAlphaFineTuneSetup
from modules.modelSetup.PixArtAlphaLoRASetup import PixArtAlphaLoRASetup
from modules.modelSetup.SanaEmbeddingSetup import SanaEmbeddingSetup
from modules.modelSetup.SanaFineTuneSetup import SanaFineTuneSetup
from modules.modelSetup.SanaLoRASetup import SanaLoRASetup
from modules.modelSetup.StableDiffusion3EmbeddingSetup import StableDiffusion3EmbeddingSetup
from modules.modelSetup.StableDiffusion3FineTuneSetup import StableDiffusion3FineTuneSetup
from modules.modelSetup.StableDiffusion3LoRASetup import StableDiffusion3LoRASetup
from modules.modelSetup.StableDiffusionEmbeddingSetup import StableDiffusionEmbeddingSetup
from modules.modelSetup.StableDiffusionFineTuneSetup import StableDiffusionFineTuneSetup
from modules.modelSetup.StableDiffusionFineTuneVaeSetup import StableDiffusionFineTuneVaeSetup
from modules.modelSetup.StableDiffusionLoRASetup import StableDiffusionLoRASetup
from modules.modelSetup.StableDiffusionXLEmbeddingSetup import StableDiffusionXLEmbeddingSetup
from modules.modelSetup.StableDiffusionXLFineTuneSetup import StableDiffusionXLFineTuneSetup
from modules.modelSetup.StableDiffusionXLLoRASetup import StableDiffusionXLLoRASetup
from modules.modelSetup.WuerstchenEmbeddingSetup import WuerstchenEmbeddingSetup
from modules.modelSetup.WuerstchenFineTuneSetup import WuerstchenFineTuneSetup
from modules.modelSetup.WuerstchenLoRASetup import WuerstchenLoRASetup
from modules.module.EMAModule import EMAModuleWrapper
from modules.util.config.TrainConfig import TrainConfig
from modules.util.enum.EMAMode import EMAMode
from modules.util.enum.LearningRateScheduler import LearningRateScheduler
from modules.util.enum.ModelType import ModelType
from modules.util.enum.NoiseScheduler import NoiseScheduler
from modules.util.enum.Optimizer import Optimizer
from modules.util.enum.TrainingMethod import TrainingMethod
from modules.util.lr_scheduler_util import (
    lr_lambda_constant,
    lr_lambda_cosine,
    lr_lambda_cosine_with_hard_restarts,
    lr_lambda_cosine_with_restarts,
    lr_lambda_linear,
    lr_lambda_rex,
    lr_lambda_warmup,
)
from modules.util.NamedParameterGroup import NamedParameterGroupCollection
from modules.util.optimizer.adafactor_extensions import patch_adafactor
from modules.util.optimizer.adam_extensions import patch_adam
from modules.util.optimizer.adamw_extensions import patch_adamw
from modules.util.TrainProgress import TrainProgress

import torch
from torch.nn import Parameter
from torch.optim.lr_scheduler import LambdaLR, LRScheduler, SequentialLR

from diffusers import (
    DDIMScheduler,
    DPMSolverMultistepScheduler,
    EulerAncestralDiscreteScheduler,
    EulerDiscreteScheduler,
    SchedulerMixin,
    UniPCMultistepScheduler,
)


def create_model_loader(
        model_type: ModelType,
        training_method: TrainingMethod = TrainingMethod.FINE_TUNE,
) -> BaseModelLoader | None:
    match training_method:
        case TrainingMethod.FINE_TUNE:
            if model_type.is_stable_diffusion():
                return StableDiffusionFineTuneModelLoader()
            if model_type.is_stable_diffusion_xl():
                return StableDiffusionXLFineTuneModelLoader()
            if model_type.is_wuerstchen():
                return WuerstchenFineTuneModelLoader()
            if model_type.is_pixart():
                return PixArtAlphaFineTuneModelLoader()
            if model_type.is_stable_diffusion_3():
                return StableDiffusion3FineTuneModelLoader()
            if model_type.is_flux():
                return FluxFineTuneModelLoader()
            if model_type.is_sana():
                return SanaFineTuneModelLoader()
        case TrainingMethod.FINE_TUNE_VAE:
            if model_type.is_stable_diffusion():
                return StableDiffusionFineTuneModelLoader()
        case TrainingMethod.LORA:
            if model_type.is_stable_diffusion():
                return StableDiffusionLoRAModelLoader()
            if model_type.is_stable_diffusion_xl():
                return StableDiffusionXLLoRAModelLoader()
            if model_type.is_wuerstchen():
                return WuerstchenLoRAModelLoader()
            if model_type.is_pixart():
                return PixArtAlphaLoRAModelLoader()
            if model_type.is_stable_diffusion_3():
                return StableDiffusion3LoRAModelLoader()
            if model_type.is_flux():
                return FluxLoRAModelLoader()
            if model_type.is_sana():
                return SanaLoRAModelLoader()
        case TrainingMethod.EMBEDDING:
            if model_type.is_stable_diffusion():
                return StableDiffusionEmbeddingModelLoader()
            if model_type.is_stable_diffusion_xl():
                return StableDiffusionXLEmbeddingModelLoader()
            if model_type.is_wuerstchen():
                return WuerstchenEmbeddingModelLoader()
            if model_type.is_pixart():
                return PixArtAlphaEmbeddingModelLoader()
            if model_type.is_stable_diffusion_3():
                return StableDiffusion3EmbeddingModelLoader()
            if model_type.is_flux():
                return FluxEmbeddingModelLoader()
            if model_type.is_sana():
                return SanaEmbeddingModelLoader()

    return None


def create_model_saver(
        model_type: ModelType,
        training_method: TrainingMethod = TrainingMethod.FINE_TUNE,
) -> BaseModelSaver | None:
    match training_method:
        case TrainingMethod.FINE_TUNE:
            if model_type.is_stable_diffusion():
                return StableDiffusionFineTuneModelSaver()
            if model_type.is_stable_diffusion_xl():
                return StableDiffusionXLFineTuneModelSaver()
            if model_type.is_wuerstchen():
                return WuerstchenFineTuneModelSaver()
            if model_type.is_pixart():
                return PixArtAlphaFineTuneModelSaver()
            if model_type.is_stable_diffusion_3():
                return StableDiffusion3FineTuneModelSaver()
            if model_type.is_flux():
                return FluxFineTuneModelSaver()
            if model_type.is_sana():
                return SanaFineTuneModelSaver()
        case TrainingMethod.FINE_TUNE_VAE:
            if model_type.is_stable_diffusion():
                return StableDiffusionFineTuneModelSaver()
        case TrainingMethod.LORA:
            if model_type.is_stable_diffusion():
                return StableDiffusionLoRAModelSaver()
            if model_type.is_stable_diffusion_xl():
                return StableDiffusionXLLoRAModelSaver()
            if model_type.is_wuerstchen():
                return WuerstchenLoRAModelSaver()
            if model_type.is_pixart():
                return PixArtAlphaLoRAModelSaver()
            if model_type.is_stable_diffusion_3():
                return StableDiffusion3LoRAModelSaver()
            if model_type.is_flux():
                return FluxLoRAModelSaver()
            if model_type.is_sana():
                return SanaLoRAModelSaver()
        case TrainingMethod.EMBEDDING:
            if model_type.is_stable_diffusion():
                return StableDiffusionEmbeddingModelSaver()
            if model_type.is_stable_diffusion_xl():
                return StableDiffusionXLEmbeddingModelSaver()
            if model_type.is_wuerstchen():
                return WuerstchenEmbeddingModelSaver()
            if model_type.is_pixart():
                return PixArtAlphaEmbeddingModelSaver()
            if model_type.is_stable_diffusion_3():
                return StableDiffusion3EmbeddingModelSaver()
            if model_type.is_flux():
                return FluxEmbeddingModelSaver()
            if model_type.is_sana():
                return SanaEmbeddingModelSaver()

    return None


def create_model_setup(
        model_type: ModelType,
        train_device: torch.device,
        temp_device: torch.device,
        training_method: TrainingMethod = TrainingMethod.FINE_TUNE,
        debug_mode: bool = False,
) -> BaseModelSetup | None:
    match training_method:
        case TrainingMethod.FINE_TUNE:
            if model_type.is_stable_diffusion():
                return StableDiffusionFineTuneSetup(train_device, temp_device, debug_mode)
            if model_type.is_stable_diffusion_xl():
                return StableDiffusionXLFineTuneSetup(train_device, temp_device, debug_mode)
            if model_type.is_wuerstchen():
                return WuerstchenFineTuneSetup(train_device, temp_device, debug_mode)
            if model_type.is_pixart():
                return PixArtAlphaFineTuneSetup(train_device, temp_device, debug_mode)
            if model_type.is_stable_diffusion_3():
                return StableDiffusion3FineTuneSetup(train_device, temp_device, debug_mode)
            if model_type.is_flux():
                return FluxFineTuneSetup(train_device, temp_device, debug_mode)
            if model_type.is_sana():
                return SanaFineTuneSetup(train_device, temp_device, debug_mode)
        case TrainingMethod.FINE_TUNE_VAE:
            if model_type.is_stable_diffusion():
                return StableDiffusionFineTuneVaeSetup(train_device, temp_device, debug_mode)
        case TrainingMethod.LORA:
            if model_type.is_stable_diffusion():
                return StableDiffusionLoRASetup(train_device, temp_device, debug_mode)
            if model_type.is_stable_diffusion_xl():
                return StableDiffusionXLLoRASetup(train_device, temp_device, debug_mode)
            if model_type.is_wuerstchen():
                return WuerstchenLoRASetup(train_device, temp_device, debug_mode)
            if model_type.is_pixart():
                return PixArtAlphaLoRASetup(train_device, temp_device, debug_mode)
            if model_type.is_stable_diffusion_3():
                return StableDiffusion3LoRASetup(train_device, temp_device, debug_mode)
            if model_type.is_flux():
                return FluxLoRASetup(train_device, temp_device, debug_mode)
            if model_type.is_sana():
                return SanaLoRASetup(train_device, temp_device, debug_mode)
        case TrainingMethod.EMBEDDING:
            if model_type.is_stable_diffusion():
                return StableDiffusionEmbeddingSetup(train_device, temp_device, debug_mode)
            if model_type.is_stable_diffusion_xl():
                return StableDiffusionXLEmbeddingSetup(train_device, temp_device, debug_mode)
            if model_type.is_wuerstchen():
                return WuerstchenEmbeddingSetup(train_device, temp_device, debug_mode)
            if model_type.is_pixart():
                return PixArtAlphaEmbeddingSetup(train_device, temp_device, debug_mode)
            if model_type.is_stable_diffusion_3():
                return StableDiffusion3EmbeddingSetup(train_device, temp_device, debug_mode)
            if model_type.is_flux():
                return FluxEmbeddingSetup(train_device, temp_device, debug_mode)
            if model_type.is_sana():
                return SanaEmbeddingSetup(train_device, temp_device, debug_mode)

    return None


def create_model_sampler(
        train_device: torch.device,
        temp_device: torch.device,
        model: BaseModel,
        model_type: ModelType,
        training_method: TrainingMethod = TrainingMethod.FINE_TUNE,
) -> BaseModelSampler:
    match training_method:
        case TrainingMethod.FINE_TUNE:
            if model_type.is_stable_diffusion():
                return StableDiffusionSampler(train_device, temp_device, model, model_type)
            if model_type.is_stable_diffusion_xl():
                return StableDiffusionXLSampler(train_device, temp_device, model, model_type)
            if model_type.is_wuerstchen():
                return WuerstchenSampler(train_device, temp_device, model, model_type)
            if model_type.is_pixart():
                return PixArtAlphaSampler(train_device, temp_device, model, model_type)
            if model_type.is_stable_diffusion_3():
                return StableDiffusion3Sampler(train_device, temp_device, model, model_type)
            if model_type.is_flux():
                return FluxSampler(train_device, temp_device, model, model_type)
            if model_type.is_sana():
                return SanaSampler(train_device, temp_device, model, model_type)
        case TrainingMethod.FINE_TUNE_VAE:
            if model_type.is_stable_diffusion():
                return StableDiffusionVaeSampler(train_device, temp_device, model, model_type)
        case TrainingMethod.LORA:
            if model_type.is_stable_diffusion():
                return StableDiffusionSampler(train_device, temp_device, model, model_type)
            if model_type.is_stable_diffusion_xl():
                return StableDiffusionXLSampler(train_device, temp_device, model, model_type)
            if model_type.is_wuerstchen():
                return WuerstchenSampler(train_device, temp_device, model, model_type)
            if model_type.is_pixart():
                return PixArtAlphaSampler(train_device, temp_device, model, model_type)
            if model_type.is_stable_diffusion_3():
                return StableDiffusion3Sampler(train_device, temp_device, model, model_type)
            if model_type.is_flux():
                return FluxSampler(train_device, temp_device, model, model_type)
            if model_type.is_sana():
                return SanaSampler(train_device, temp_device, model, model_type)
        case TrainingMethod.EMBEDDING:
            if model_type.is_stable_diffusion():
                return StableDiffusionSampler(train_device, temp_device, model, model_type)
            if model_type.is_stable_diffusion_xl():
                return StableDiffusionXLSampler(train_device, temp_device, model, model_type)
            if model_type.is_wuerstchen():
                return WuerstchenSampler(train_device, temp_device, model, model_type)
            if model_type.is_pixart():
                return PixArtAlphaSampler(train_device, temp_device, model, model_type)
            if model_type.is_stable_diffusion_3():
                return StableDiffusion3Sampler(train_device, temp_device, model, model_type)
            if model_type.is_flux():
                return FluxSampler(train_device, temp_device, model, model_type)
            if model_type.is_sana():
                return SanaSampler(train_device, temp_device, model, model_type)

    return None


def create_data_loader(
        train_device: torch.device,
        temp_device: torch.device,
        model: BaseModel,
        model_type: ModelType,
        training_method: TrainingMethod = TrainingMethod.FINE_TUNE,
        config: TrainConfig = None,
        train_progress: TrainProgress | None = None,
        is_validation: bool = False
) -> BaseDataLoader | None:
    if config.gradient_checkpointing.offload() and config.layer_offload_fraction > 0 and config.dataloader_threads > 1:
        raise RuntimeError('layer offloading can not be activated if "dataloader_threads" > 1')

    if train_progress is None:
        train_progress = TrainProgress()

    match training_method:
        case TrainingMethod.FINE_TUNE | TrainingMethod.LORA | TrainingMethod.EMBEDDING:
            if model_type.is_stable_diffusion():
                return StableDiffusionBaseDataLoader(train_device, temp_device, config, model, train_progress, is_validation)
            if model_type.is_stable_diffusion_xl():
                return StableDiffusionXLBaseDataLoader(train_device, temp_device, config, model, train_progress, is_validation)
            if model_type.is_wuerstchen():
                return WuerstchenBaseDataLoader(train_device, temp_device, config, model, train_progress, is_validation)
            if model_type.is_pixart():
                return PixArtAlphaBaseDataLoader(train_device, temp_device, config, model, train_progress, is_validation)
            if model_type.is_stable_diffusion_3():
                return StableDiffusion3BaseDataLoader(train_device, temp_device, config, model, train_progress, is_validation)
            if model_type.is_flux():
                return FluxBaseDataLoader(train_device, temp_device, config, model, train_progress, is_validation)
            if model_type.is_sana():
                return SanaBaseDataLoader(train_device, temp_device, config, model, train_progress, is_validation)
        case TrainingMethod.FINE_TUNE_VAE:
            if model_type.is_stable_diffusion():
                return StableDiffusionFineTuneVaeDataLoader(train_device, temp_device, config, model, train_progress, is_validation)

    return None


def create_optimizer(
        parameter_group_collection: NamedParameterGroupCollection,
        state_dict: dict | None,
        config: TrainConfig,
) -> torch.optim.Optimizer | None:
    optimizer = None
    optimizer_config = config.optimizer

    if optimizer_config.optimizer is None:
        return None

    if config.gradient_checkpointing.offload() and config.layer_offload_fraction > 0:
        if (not optimizer_config.optimizer.supports_fused_back_pass() or not optimizer_config.fused_back_pass) \
                and config.training_method == TrainingMethod.FINE_TUNE:
            raise RuntimeError('layer offloading can only be used for fine tuning when using an optimizer that supports "fused_back_pass"')

    parameters = parameter_group_collection.parameters_for_optimizer(config)

    match config.optimizer.optimizer:

        # SGD Optimizer
        case Optimizer.SGD:
            optimizer = torch.optim.SGD(
                params=parameters,
                lr=config.learning_rate,
                momentum=optimizer_config.momentum if optimizer_config.momentum is not None else 0,
                dampening=optimizer_config.dampening if optimizer_config.dampening is not None else 0,
                weight_decay=optimizer_config.weight_decay if optimizer_config.weight_decay is not None else 0,
                nesterov=optimizer_config.nesterov if optimizer_config.nesterov is not None else False,
                foreach=optimizer_config.foreach if optimizer_config.foreach is not None else False,
                maximize=optimizer_config.maximize if optimizer_config.maximize is not None else False,
                differentiable=optimizer_config.differentiable if optimizer_config.differentiable is not None else False,
                **optimizer_config.extra
            )

        # SGD_8BIT Optimizer
        case Optimizer.SGD_8BIT:
            import bitsandbytes as bnb
            optimizer = bnb.optim.SGD8bit(
                params=parameters,
                lr=config.learning_rate,
                momentum=optimizer_config.momentum if optimizer_config.momentum is not None else 0,
                dampening=optimizer_config.dampening if optimizer_config.dampening is not None else 0,
                weight_decay=optimizer_config.weight_decay if optimizer_config.weight_decay is not None else 0,
                nesterov=optimizer_config.nesterov if optimizer_config.nesterov is not None else False,
                **optimizer_config.extra
            )

        # ADAM Optimizer
        case Optimizer.ADAM:
            if optimizer_config.stochastic_rounding \
                    and (optimizer_config.fused or optimizer_config.foreach):
                raise RuntimeError('"stochastic_rounding" is only allowed when "fused" and "foreach" are disabled')

            if optimizer_config.fused_back_pass \
                    and (optimizer_config.fused or optimizer_config.foreach):
                raise RuntimeError('"fused_back_pass" is only allowed when "fused" and "foreach" are disabled')

            optimizer = torch.optim.Adam(
                params=parameters,
                lr=config.learning_rate,
                betas=(optimizer_config.beta1 if optimizer_config.beta1 is not None else 0.9,
                       optimizer_config.beta2 if optimizer_config.beta2 is not None else 0.999),
                weight_decay=optimizer_config.weight_decay if optimizer_config.weight_decay is not None else 0,
                eps=optimizer_config.eps if optimizer_config.eps is not None else 1e-8,
                amsgrad=optimizer_config.amsgrad if optimizer_config.amsgrad is not None else False,
                foreach=optimizer_config.foreach if optimizer_config.foreach is not None else False,
                maximize=optimizer_config.maximize if optimizer_config.maximize is not None else False,
                capturable=optimizer_config.capturable if optimizer_config.capturable is not None else False,
                differentiable=optimizer_config.differentiable if optimizer_config.differentiable is not None else False,
                fused=optimizer_config.fused if optimizer_config.fused is not None else False,
                **optimizer_config.extra
            )

            if optimizer_config.stochastic_rounding or optimizer_config.fused_back_pass:
                patch_adam(optimizer, optimizer_config.stochastic_rounding)

        # ADAMW Optimizer
        case Optimizer.ADAMW:
            if optimizer_config.stochastic_rounding \
                    and (optimizer_config.fused or optimizer_config.foreach):
                raise RuntimeError('"stochastic_rounding" is only allowed when "fused" and "foreach" are disabled')

            if optimizer_config.fused_back_pass \
                    and (optimizer_config.fused or optimizer_config.foreach):
                raise RuntimeError('"fused_back_pass" is only allowed when "fused" and "foreach" are disabled')

            optimizer = torch.optim.AdamW(
                params=parameters,
                lr=config.learning_rate,
                betas=(optimizer_config.beta1 if optimizer_config.beta1 is not None else 0.9,
                       optimizer_config.beta2 if optimizer_config.beta2 is not None else 0.999),
                weight_decay=optimizer_config.weight_decay if optimizer_config.weight_decay is not None else 1e-2,
                eps=optimizer_config.eps if optimizer_config.eps is not None else 1e-8,
                amsgrad=optimizer_config.amsgrad if optimizer_config.amsgrad is not None else False,
                foreach=optimizer_config.foreach if optimizer_config.foreach is not None else None,
                maximize=optimizer_config.maximize if optimizer_config.maximize is not None else False,
                capturable=optimizer_config.capturable if optimizer_config.capturable is not None else False,
                differentiable=optimizer_config.differentiable if optimizer_config.differentiable is not None else False,
                fused=optimizer_config.fused if optimizer_config.fused is not None else False,
                **optimizer_config.extra
            )

            if optimizer_config.stochastic_rounding or optimizer_config.fused_back_pass:
                patch_adamw(optimizer, optimizer_config.stochastic_rounding)

        # ADAM_8BIT Optimizer
        case Optimizer.ADAM_8BIT:
            import bitsandbytes as bnb
            optimizer = bnb.optim.Adam(
                params=parameters,
                lr=config.learning_rate,
                betas=(optimizer_config.beta1 if optimizer_config.beta1 is not None else 0.9,
                       optimizer_config.beta2 if optimizer_config.beta2 is not None else 0.999),
                weight_decay=optimizer_config.weight_decay if optimizer_config.weight_decay is not None else 0,
                eps=optimizer_config.eps if optimizer_config.eps is not None else 1e-8,
                min_8bit_size=optimizer_config.min_8bit_size if optimizer_config.min_8bit_size is not None else 4096,
                percentile_clipping=optimizer_config.percentile_clipping if optimizer_config.percentile_clipping is not None else 100,
                block_wise=optimizer_config.block_wise if optimizer_config.block_wise is not None else True,
                is_paged=optimizer_config.is_paged if optimizer_config.is_paged is not None else False,
                **optimizer_config.extra
            )

        # ADAMW_8BIT Optimizer
        case Optimizer.ADAMW_8BIT:
            import bitsandbytes as bnb
            optimizer = bnb.optim.AdamW8bit(
                params=parameters,
                lr=config.learning_rate,
                betas=(optimizer_config.beta1 if optimizer_config.beta1 is not None else 0.9,
                       optimizer_config.beta2 if optimizer_config.beta2 is not None else 0.999),
                weight_decay=optimizer_config.weight_decay if optimizer_config.weight_decay is not None else 1e-2,
                eps=optimizer_config.eps if optimizer_config.eps is not None else 1e-8,
                min_8bit_size=optimizer_config.min_8bit_size if optimizer_config.min_8bit_size is not None else 4096,
                percentile_clipping=optimizer_config.percentile_clipping if optimizer_config.percentile_clipping is not None else 100,
                block_wise=optimizer_config.block_wise if optimizer_config.block_wise is not None else True,
                is_paged=optimizer_config.is_paged if optimizer_config.is_paged is not None else False,
                **optimizer_config.extra
            )

        # AdEMAMix_8BIT Optimizer
        case Optimizer.AdEMAMix_8BIT:
            import bitsandbytes as bnb
            optimizer = bnb.optim.AdEMAMix8bit(
                params=parameters,
                lr=config.learning_rate,
                betas=(optimizer_config.beta1 if optimizer_config.beta1 is not None else 0.9,
                       optimizer_config.beta2 if optimizer_config.beta2 is not None else 0.999,
                       optimizer_config.beta3 if optimizer_config.beta1 is not None else 0.9999,),
                weight_decay=optimizer_config.weight_decay if optimizer_config.weight_decay is not None else 1e-2,
                eps=optimizer_config.eps if optimizer_config.eps is not None else 1e-8,
                alpha=optimizer_config.alpha if optimizer_config.alpha is not None else 5,
                min_8bit_size=optimizer_config.min_8bit_size if optimizer_config.min_8bit_size is not None else 4096,
                is_paged=optimizer_config.is_paged if optimizer_config.is_paged is not None else False,
            )

        # AdEMAMix Optimizer
        case Optimizer.AdEMAMix:
            import bitsandbytes as bnb
            optimizer = bnb.optim.AdEMAMix(
                params=parameters,
                lr=config.learning_rate,
                betas=(optimizer_config.beta1 if optimizer_config.beta1 is not None else 0.9,
                       optimizer_config.beta2 if optimizer_config.beta2 is not None else 0.999,
                       optimizer_config.beta3 if optimizer_config.beta1 is not None else 0.9999,),
                weight_decay=optimizer_config.weight_decay if optimizer_config.weight_decay is not None else 1e-2,
                eps=optimizer_config.eps if optimizer_config.eps is not None else 1e-8,
                alpha=optimizer_config.alpha if optimizer_config.alpha is not None else 5,
                optim_bits=optimizer_config.optim_bits if optimizer_config.optim_bits is not None else 32,
                min_8bit_size=optimizer_config.min_8bit_size if optimizer_config.min_8bit_size is not None else 4096,
                is_paged=optimizer_config.is_paged if optimizer_config.is_paged is not None else False,
            )

        # ADAGRAD Optimizer
        case Optimizer.ADAGRAD:
            import bitsandbytes as bnb
            optimizer = bnb.optim.Adagrad(
                params=parameters,
                lr=config.learning_rate,
                weight_decay=optimizer_config.weight_decay if optimizer_config.weight_decay is not None else 0,
                eps=optimizer_config.eps if optimizer_config.eps is not None else 1e-10,
                lr_decay=optimizer_config.lr_decay if optimizer_config.lr_decay is not None else 0,
                initial_accumulator_value=optimizer_config.initial_accumulator_value if optimizer_config.initial_accumulator_value is not None else 0,
                **optimizer_config.extra
            )

        # ADAGRAD_8BIT Optimizer
        case Optimizer.ADAGRAD_8BIT:
            import bitsandbytes as bnb
            optimizer = bnb.optim.Adagrad8bit(
                params=parameters,
                lr=config.learning_rate,
                weight_decay=optimizer_config.weight_decay if optimizer_config.weight_decay is not None else 0,
                eps=optimizer_config.eps if optimizer_config.eps is not None else 1e-10,
                lr_decay=optimizer_config.lr_decay if optimizer_config.lr_decay is not None else 0,
                initial_accumulator_value=optimizer_config.initial_accumulator_value if optimizer_config.initial_accumulator_value is not None else 0,
                min_8bit_size=optimizer_config.min_8bit_size if optimizer_config.min_8bit_size is not None else 4096,
                percentile_clipping=optimizer_config.percentile_clipping if optimizer_config.percentile_clipping is not None else 100,
                block_wise=optimizer_config.block_wise if optimizer_config.block_wise is not None else True,
                **optimizer_config.extra
            )

        # RMSPROP Optimizer
        case Optimizer.RMSPROP:
            import bitsandbytes as bnb
            optimizer = bnb.optim.RMSprop(
                params=parameters,
                lr=config.learning_rate,
                weight_decay=optimizer_config.weight_decay if optimizer_config.weight_decay is not None else 0,
                eps=optimizer_config.eps if optimizer_config.eps is not None else 1e-8,
                alpha=optimizer_config.alpha if optimizer_config.alpha is not None else 0.99,
                momentum=optimizer_config.momentum if optimizer_config.momentum is not None else 0,
                centered=optimizer_config.centered if optimizer_config.centered is not None else False,
                **optimizer_config.extra
            )

        # RMSPROP_8BIT Optimizer
        case Optimizer.RMSPROP_8BIT:
            import bitsandbytes as bnb
            optimizer = bnb.optim.RMSprop8bit(
                params=parameters,
                lr=config.learning_rate,
                weight_decay=optimizer_config.weight_decay if optimizer_config.weight_decay is not None else 0,
                eps=optimizer_config.eps if optimizer_config.eps is not None else 1e-8,
                alpha=optimizer_config.alpha if optimizer_config.alpha is not None else 0.99,
                momentum=optimizer_config.momentum if optimizer_config.momentum is not None else 0,
                centered=optimizer_config.centered if optimizer_config.centered is not None else False,
                min_8bit_size=optimizer_config.min_8bit_size if optimizer_config.min_8bit_size is not None else 4096,
                percentile_clipping=optimizer_config.percentile_clipping if optimizer_config.percentile_clipping is not None else 100,
                block_wise=optimizer_config.block_wise if optimizer_config.block_wise is not None else True,
                **optimizer_config.extra
            )

        # LION Optimizer
        case Optimizer.LION:
            import lion_pytorch as lp
            optimizer = lp.Lion(
                params=parameters,
                lr=config.learning_rate,
                betas=(optimizer_config.beta1 if optimizer_config.beta1 is not None else 0.9,
                       optimizer_config.beta2 if optimizer_config.beta2 is not None else 0.99),
                weight_decay=optimizer_config.weight_decay if optimizer_config.weight_decay is not None else 0,
                use_triton=optimizer_config.use_triton if optimizer_config.use_triton is not None else False,
                **optimizer_config.extra
            )

        # LARS Optimizer
        case Optimizer.LARS:
            import bitsandbytes as bnb
            optimizer = bnb.optim.LARS(
                params=parameters,
                lr=config.learning_rate,
                weight_decay=optimizer_config.weight_decay if optimizer_config.weight_decay is not None else 0,
                momentum=optimizer_config.momentum if optimizer_config.momentum is not None else 0,
                dampening=optimizer_config.dampening if optimizer_config.dampening is not None else 0,
                nesterov=optimizer_config.nesterov if optimizer_config.nesterov is not None else False,
                max_unorm=optimizer_config.max_unorm if optimizer_config.max_unorm is not None else 0.02,
                **optimizer_config.extra
            )

        # LARS_8BIT Optimizer
        case Optimizer.LARS_8BIT:
            import bitsandbytes as bnb
            optimizer = bnb.optim.LARS8bit(
                params=parameters,
                lr=config.learning_rate,
                weight_decay=optimizer_config.weight_decay if optimizer_config.weight_decay is not None else 0,
                momentum=optimizer_config.momentum if optimizer_config.momentum is not None else 0,
                dampening=optimizer_config.dampening if optimizer_config.dampening is not None else 0,
                nesterov=optimizer_config.nesterov if optimizer_config.nesterov is not None else False,
                min_8bit_size=optimizer_config.min_8bit_size if optimizer_config.min_8bit_size is not None else 4096,
                percentile_clipping=optimizer_config.percentile_clipping if optimizer_config.percentile_clipping is not None else 100,
                max_unorm=optimizer_config.max_unorm if optimizer_config.max_unorm is not None else 0.02,
                **optimizer_config.extra
            )

        # LAMB Optimizer
        case Optimizer.LAMB:
            import bitsandbytes as bnb
            optimizer = bnb.optim.LAMB(
                params=parameters,
                lr=config.learning_rate,
                weight_decay=optimizer_config.weight_decay if optimizer_config.weight_decay is not None else 0,
                betas=(optimizer_config.beta1 if optimizer_config.beta1 is not None else 0.9,
                       optimizer_config.beta2 if optimizer_config.beta2 is not None else 0.999),
                bias_correction=optimizer_config.bias_correction if optimizer_config.bias_correction is not None else True,
                amsgrad=optimizer_config.amsgrad if optimizer_config.amsgrad is not None else False,
                adam_w_mode=optimizer_config.adam_w_mode if optimizer_config.adam_w_mode is not None else True,
                percentile_clipping=optimizer_config.percentile_clipping if optimizer_config.percentile_clipping is not None else 100,
                block_wise=optimizer_config.block_wise if optimizer_config.block_wise is not None else False,
                max_unorm=optimizer_config.max_unorm if optimizer_config.max_unorm is not None else 1.0,
                **optimizer_config.extra
            )

        # LAMB_8BIT Optimizer
        case Optimizer.LAMB_8BIT:
            import bitsandbytes as bnb
            optimizer = bnb.optim.LAMB8bit(
                params=parameters,
                lr=config.learning_rate,
                weight_decay=optimizer_config.weight_decay if optimizer_config.weight_decay is not None else 0,
                betas=(optimizer_config.beta1 if optimizer_config.beta1 is not None else 0.9,
                       optimizer_config.beta2 if optimizer_config.beta2 is not None else 0.999),
                bias_correction=optimizer_config.bias_correction if optimizer_config.bias_correction is not None else True,
                amsgrad=optimizer_config.amsgrad if optimizer_config.amsgrad is not None else False,
                adam_w_mode=optimizer_config.adam_w_mode if optimizer_config.adam_w_mode is not None else True,
                min_8bit_size=optimizer_config.min_8bit_size if optimizer_config.min_8bit_size is not None else 4096,
                percentile_clipping=optimizer_config.percentile_clipping if optimizer_config.percentile_clipping is not None else 100,
                block_wise=optimizer_config.block_wise if optimizer_config.block_wise is not None else False,
                max_unorm=optimizer_config.max_unorm if optimizer_config.max_unorm is not None else 1.0,
                **optimizer_config.extra
            )

        # LION_8BIT Optimizer
        case Optimizer.LION_8BIT:
            import bitsandbytes as bnb
            optimizer = bnb.optim.Lion8bit(
                params=parameters,
                lr=config.learning_rate if config.learning_rate is not None else 0,
                weight_decay=optimizer_config.weight_decay if optimizer_config.weight_decay is not None else 0,
                betas=(optimizer_config.beta1 if optimizer_config.beta1 is not None else 0.9,
                       optimizer_config.beta2 if optimizer_config.beta2 is not None else 0.999),
                min_8bit_size=optimizer_config.min_8bit_size if optimizer_config.min_8bit_size is not None else 4096,
                percentile_clipping=optimizer_config.percentile_clipping if optimizer_config.percentile_clipping is not None else 100,
                block_wise=optimizer_config.block_wise if optimizer_config.block_wise is not None else True,
                is_paged=optimizer_config.is_paged if optimizer_config.is_paged is not None else False,
                **optimizer_config.extra
            )

        # Schedule-free AdamW
        case Optimizer.SCHEDULE_FREE_ADAMW:
            if config.model_type.is_wuerstchen_v2() or config.model_type.is_stable_cascade():
                raise NotImplementedError("Cannot use schedule-free optimizers with Wuerstchen-based models.")
            from schedulefree import AdamWScheduleFree
            optimizer = AdamWScheduleFree(
                params=parameters,
                lr=config.learning_rate,
                betas=(optimizer_config.beta1 if optimizer_config.beta1 is not None else 0.9,
                       optimizer_config.beta2 if optimizer_config.beta2 is not None else 0.999),
                weight_decay=optimizer_config.weight_decay if optimizer_config.weight_decay is not None else 1e-2,
                eps=optimizer_config.eps if optimizer_config.eps is not None else 1e-8,
                warmup_steps=config.learning_rate_warmup_steps,
                r=optimizer_config.r if optimizer_config.r is not None else 0,
                weight_lr_power=optimizer_config.weight_lr_power if optimizer_config.weight_lr_power is not None else 2.0,
                foreach=optimizer_config.foreach if optimizer_config.foreach is not None else False
            )

        # Schedule-free SGD
        case Optimizer.SCHEDULE_FREE_SGD:
            if config.model_type.is_wuerstchen_v2() or config.model_type.is_stable_cascade():
                raise NotImplementedError("Cannot use schedule-free optimizers with Wuerstchen models.")
            from schedulefree import SGDScheduleFree
            optimizer = SGDScheduleFree(
                params=parameters,
                lr=config.learning_rate,
                momentum=optimizer_config.momentum if optimizer_config.momentum is not None else 0.9,
                weight_decay=optimizer_config.weight_decay if optimizer_config.weight_decay is not None else 0,
                warmup_steps=config.learning_rate_warmup_steps,
                r=optimizer_config.r if optimizer_config.r is not None else 0.0,
                weight_lr_power=optimizer_config.weight_lr_power if optimizer_config.weight_lr_power is not None else 2.0,
                foreach=optimizer_config.foreach if optimizer_config.foreach is not None else False
            )

        # DADAPT_SGD Optimizer
        case Optimizer.DADAPT_SGD:
            import dadaptation as da
            optimizer = da.DAdaptSGD(
                params=parameters,
                lr=config.learning_rate,
                momentum=optimizer_config.momentum if optimizer_config.momentum is not None else 0.0,
                weight_decay=optimizer_config.weight_decay if optimizer_config.weight_decay is not None else 0,
                log_every=optimizer_config.log_every if optimizer_config.log_every is not None else 0,
                d0=optimizer_config.d0 if optimizer_config.d0 is not None else 1e-6,
                growth_rate=optimizer_config.growth_rate if optimizer_config.growth_rate is not None else float('inf'),
                fsdp_in_use=optimizer_config.fsdp_in_use if optimizer_config.fsdp_in_use is not None else False,
                **optimizer_config.extra
            )

        # DADAPT_ADAM Optimizer
        case Optimizer.DADAPT_ADAM:
            import dadaptation as da
            optimizer = da.DAdaptAdam(
                params=parameters,
                lr=config.learning_rate,
                betas=(optimizer_config.beta1 if optimizer_config.beta1 is not None else 0.9,
                       optimizer_config.beta2 if optimizer_config.beta2 is not None else 0.999),
                eps=optimizer_config.eps if optimizer_config.eps is not None else 1e-8,
                weight_decay=optimizer_config.weight_decay if optimizer_config.weight_decay is not None else 0,
                log_every=optimizer_config.log_every if optimizer_config.log_every is not None else 0,
                decouple=optimizer_config.decouple if optimizer_config.decouple is not None else False,
                use_bias_correction=optimizer_config.use_bias_correction if optimizer_config.use_bias_correction is not None else False,
                d0=optimizer_config.d0 if optimizer_config.d0 is not None else 1e-6,
                growth_rate=optimizer_config.growth_rate if optimizer_config.growth_rate is not None else float('inf'),
                fsdp_in_use=optimizer_config.fsdp_in_use if optimizer_config.fsdp_in_use is not None else False,
                **optimizer_config.extra
            )

        # DADAPT_ADAN Optimizer
        case Optimizer.DADAPT_ADAN:
            import dadaptation as da
            optimizer = da.DAdaptAdan(
                params=parameters,
                lr=config.learning_rate,
                betas=(optimizer_config.beta1 if optimizer_config.beta1 is not None else 0.98,
                       optimizer_config.beta2 if optimizer_config.beta2 is not None else 0.92,
                       optimizer_config.beta3 if optimizer_config.beta3 is not None else 0.99),
                eps=optimizer_config.eps if optimizer_config.eps is not None else 1e-8,
                weight_decay=optimizer_config.weight_decay if optimizer_config.weight_decay is not None else 0.02,
                no_prox=optimizer_config.no_prox if optimizer_config.no_prox is not None else False,
                log_every=optimizer_config.log_every if optimizer_config.log_every is not None else 0,
                d0=optimizer_config.d0 if optimizer_config.d0 is not None else 1e-6,
                growth_rate=optimizer_config.growth_rate if optimizer_config.growth_rate is not None else float('inf'),
                **optimizer_config.extra
            )

        # DADAPT_ADA_GRAD Optimizer
        case Optimizer.DADAPT_ADA_GRAD:
            import dadaptation as da
            optimizer = da.DAdaptAdaGrad(
                params=parameters,
                lr=config.learning_rate,
                momentum=optimizer_config.momentum if optimizer_config.momentum is not None else 0,
                log_every=optimizer_config.log_every if optimizer_config.log_every is not None else 0,
                weight_decay=optimizer_config.weight_decay if optimizer_config.weight_decay is not None else 0.0,
                eps=optimizer_config.eps if optimizer_config.eps is not None else 0.0,
                d0=optimizer_config.d0 if optimizer_config.d0 is not None else 1e-6,
                growth_rate=optimizer_config.growth_rate if optimizer_config.growth_rate is not None else float('inf'),
                **optimizer_config.extra
            )

        # DADAPT_LION Optimizer
        case Optimizer.DADAPT_LION:
            import dadaptation as da
            optimizer = da.DAdaptLion(
                params=parameters,
                lr=config.learning_rate,
                betas=(optimizer_config.beta1 if optimizer_config.beta1 is not None else 0.9,
                       optimizer_config.beta2 if optimizer_config.beta2 is not None else 0.999),
                weight_decay=optimizer_config.weight_decay if optimizer_config.weight_decay is not None else 0.0,
                log_every=optimizer_config.log_every if optimizer_config.log_every is not None else 0,
                d0=optimizer_config.d0 if optimizer_config.d0 is not None else 1e-6,
                fsdp_in_use=optimizer_config.fsdp_in_use if optimizer_config.fsdp_in_use is not None else False,
                **optimizer_config.extra
            )

        # PRODIGY Optimizer
        case Optimizer.PRODIGY:
            import prodigyopt
            optimizer = prodigyopt.Prodigy(
                params=parameters,
                lr=config.learning_rate,
                betas=(optimizer_config.beta1 if optimizer_config.beta1 is not None else 0.9,
                       optimizer_config.beta2 if optimizer_config.beta2 is not None else 0.999),
                beta3=optimizer_config.beta3 if optimizer_config.beta3 is not None else None,
                eps=optimizer_config.eps if optimizer_config.eps is not None else 1e-8,
                weight_decay=optimizer_config.weight_decay if optimizer_config.weight_decay is not None else 0,
                decouple=optimizer_config.decouple if optimizer_config.decouple is not None else True,
                use_bias_correction=optimizer_config.use_bias_correction if optimizer_config.use_bias_correction is not None else False,
                safeguard_warmup=optimizer_config.safeguard_warmup if optimizer_config.safeguard_warmup is not None else False,
                d0=optimizer_config.d0 if optimizer_config.d0 is not None else 1e-6,
                d_coef=optimizer_config.d_coef if optimizer_config.d_coef is not None else 1.0,
                growth_rate=optimizer_config.growth_rate if optimizer_config.growth_rate is not None else float('inf'),
                fsdp_in_use=optimizer_config.fsdp_in_use if optimizer_config.fsdp_in_use is not None else False,
<<<<<<< HEAD
                **optimizer_config.extra
=======
                slice_p=optimizer_config.slice_p if optimizer_config.slice_p is not None else 1,
>>>>>>> d76a5bb8
            )

        # ADAFactor Optimizer
        case Optimizer.ADAFACTOR:
            from transformers.optimization import Adafactor

            if optimizer_config.relative_step:
                for parameter in parameters:
                    if isinstance(parameter, dict) and 'lr' in parameter:
                        parameter.pop('lr')

            optimizer = Adafactor(
                params=parameters,
                lr=None if optimizer_config.relative_step is True else config.learning_rate,
                eps=(optimizer_config.eps if optimizer_config.eps is not None else 1e-30,
                     optimizer_config.eps2 if optimizer_config.eps2 is not None else 1e-3),
                clip_threshold=optimizer_config.clip_threshold if optimizer_config.clip_threshold is not None else 1.0,
                decay_rate=optimizer_config.decay_rate if optimizer_config.decay_rate is not None else -0.8,
                beta1=optimizer_config.beta1 if optimizer_config.beta1 is not None else None,
                weight_decay=optimizer_config.weight_decay if optimizer_config.weight_decay is not None else 0.0,
                scale_parameter=optimizer_config.scale_parameter if optimizer_config.scale_parameter is not None else True,
                relative_step=optimizer_config.relative_step if optimizer_config.relative_step is not None else True,
                warmup_init=optimizer_config.warmup_init if optimizer_config.warmup_init is not None else False,
                **optimizer_config.extra
            )

            patch_adafactor(optimizer, optimizer_config.stochastic_rounding)

        # CAME Optimizer
        case Optimizer.CAME:
            from modules.util.optimizer.CAME import CAME
            optimizer = CAME(
                params=parameters,
                lr=config.learning_rate,
                eps=(optimizer_config.eps if optimizer_config.eps is not None else 1e-30,
                     optimizer_config.eps2 if optimizer_config.eps2 is not None else 1e-16),
                betas=(optimizer_config.beta1 if optimizer_config.beta1 is not None else 0.9,
                       optimizer_config.beta2 if optimizer_config.beta2 is not None else 0.999,
                       optimizer_config.beta3 if optimizer_config.beta3 is not None else 0.9999),
                weight_decay=optimizer_config.weight_decay if optimizer_config.weight_decay is not None else 0,
                stochastic_rounding=optimizer_config.stochastic_rounding,
                **optimizer_config.extra
            )

        # ADABELIEF Optimizer
        case Optimizer.ADABELIEF:
            from timm.optim.adabelief import AdaBelief
            optimizer = AdaBelief(
                params=parameters,
                lr=config.learning_rate if config.learning_rate is not None else 0,
                weight_decay=optimizer_config.weight_decay if optimizer_config.weight_decay is not None else 0,
                betas=(optimizer_config.beta1 if optimizer_config.beta1 is not None else 0.9,
                       optimizer_config.beta2 if optimizer_config.beta2 is not None else 0.999),
                eps=optimizer_config.eps if optimizer_config.eps is not None else 1e-16,
                amsgrad=optimizer_config.amsgrad if optimizer_config.amsgrad is not None else False,
                decoupled_decay=optimizer_config.decoupled_decay if optimizer_config.decoupled_decay is not None else True,
                fixed_decay=optimizer_config.fixed_decay if optimizer_config.fixed_decay is not None else False,
                rectify=optimizer_config.rectify if optimizer_config.rectify is not None else True,
                degenerated_to_sgd=optimizer_config.degenerated_to_sgd if optimizer_config.degenerated_to_sgd is not None else True,
            )

        # TIGER Optimizer
        case Optimizer.TIGER:
            from pytorch_optimizer.optimizer.tiger import Tiger
            optimizer = Tiger(
                params=parameters,
                lr=config.learning_rate if config.learning_rate is not None else 0,
                weight_decay=optimizer_config.weight_decay if optimizer_config.weight_decay is not None else 0,
                beta=optimizer_config.beta1 if optimizer_config.beta1 is not None else 0.9,
                weight_decouple=optimizer_config.decoupled_decay if optimizer_config.decoupled_decay is not None else True,
                fixed_decay=optimizer_config.fixed_decay if optimizer_config.fixed_decay is not None else False,
            )

        # AIDA Optimizer
        case Optimizer.AIDA:
            from pytorch_optimizer.optimizer.aida import Aida
            optimizer = Aida(
                params=parameters,
                lr=config.learning_rate if config.learning_rate is not None else 0,
                weight_decay=optimizer_config.weight_decay if optimizer_config.weight_decay is not None else 0.0,
                betas=(optimizer_config.beta1 if optimizer_config.beta1 is not None else 0.9,
                       optimizer_config.beta2 if optimizer_config.beta2 is not None else 0.999),
                weight_decouple=optimizer_config.decoupled_decay if optimizer_config.decoupled_decay is not None else True,
                fixed_decay=optimizer_config.fixed_decay if optimizer_config.fixed_decay is not None else False,
                k=optimizer_config.k if optimizer_config.k is not None else 2,
                xi=optimizer_config.xi if optimizer_config.xi is not None else 1e-20,
                rectify=optimizer_config.rectify if optimizer_config.rectify is not None else False,
                n_sma_threshold=optimizer_config.n_sma_threshold if optimizer_config.n_sma_threshold is not None else 5,
                degenerated_to_sgd=optimizer_config.degenerated_to_sgd if optimizer_config.degenerated_to_sgd is not None else True,
                ams_bound=optimizer_config.ams_bound if optimizer_config.ams_bound is not None else False,
                r=optimizer_config.r if optimizer_config.r is not None else 0.95,
                adanorm=optimizer_config.adanorm if optimizer_config.adanorm is not None else False,
                adam_debias=optimizer_config.adam_debias if optimizer_config.adam_debias is not None else False,
                eps=optimizer_config.eps if optimizer_config.eps is not None else 1e-8,
            )
        
        case Optimizer.SOAP:
            from pytorch_optimizer.optimizer.soap import SOAP
            optimizer = SOAP(
                params=parameters,
                lr=config.learning_rate if config.learning_rate is not None else 0,
                weight_decay=optimizer_config.weight_decay if optimizer_config.weight_decay is not None else 0.0,
                betas=(optimizer_config.beta1 if optimizer_config.beta1 is not None else 0.95,
                       optimizer_config.beta2 if optimizer_config.beta2 is not None else 0.95),
                **optimizer_config.extra
            )


        case Optimizer.ADOPT:
            from pytorch_optimizer.optimizer.adopt import ADOPT
            optimizer = ADOPT(
                params=parameters,
                lr=config.learning_rate,
                betas=(optimizer_config.beta1 if optimizer_config.beta1 is not None else 0.9,
                       optimizer_config.beta2 if optimizer_config.beta2 is not None else 0.9999),
                weight_decay=optimizer_config.weight_decay if optimizer_config.weight_decay is not None else 0.0,
                weight_decouple=optimizer_config.decoupled_decay if optimizer_config.decoupled_decay is not None else False,
                fixed_decay=optimizer_config.fixed_decay if optimizer_config.fixed_decay is not None else False,
                cautious=optimizer_config.cautious if optimizer_config.cautious is not None else False,
                eps=optimizer_config.eps if optimizer_config.eps is not None else 1e-6,
            )


    if state_dict is not None and optimizer is not None:
        if 'param_group_mapping' not in state_dict:
            # Old method of loading the optimizer state. This only works if the param groups did not change.
            for i, params in enumerate(parameters):
                state_dict['param_groups'][i]['lr'] = params['lr']
                state_dict['param_groups'][i]['initial_lr'] = params['initial_lr']
        else:
            # New method of loading the optimizer state. Each group is mapped by a unique name.
            old_state = state_dict['state']
            old_param_groups = state_dict['param_groups']
            old_group_mapping = state_dict['param_group_mapping']
            old_group_optimizer_mapping = state_dict['param_group_optimizer_mapping']

            new_param_groups = optimizer.state_dict()['param_groups']
            new_group_mapping = parameter_group_collection.unique_name_mapping

            state = {}
            param_groups = []
            state_index = 0

            for new_group_index, unique_group_name in enumerate(new_group_mapping):
                if (unique_group_name in old_group_mapping and str(config.optimizer.optimizer) ==
                        old_group_optimizer_mapping[old_group_mapping.index(unique_group_name)]):
                    # the group state was saved in state_dict
                    old_group_index = old_group_mapping.index(unique_group_name)
                    new_group = new_param_groups[new_group_index]
                    old_group = old_param_groups[old_group_index]
                    for i, old_state_index in enumerate(old_group['params']):
                        if old_state_index in old_state:
                            state[state_index] = old_state[old_state_index]
                        old_group['params'][i] = state_index
                        state_index += 1
                    param_groups.append(old_group)

                    old_group['lr'] = new_group['lr']
                    old_group['initial_lr'] = new_group['initial_lr']
                else:
                    # the group state was not saved, initialize with an empty group state
                    new_group = new_param_groups[new_group_index]
                    new_group['params'][:] = range(state_index, state_index + len(new_group['params']))
                    state_index += len(new_group['params'])
                    param_groups.append(new_group)

            state_dict['state'] = state
            state_dict['param_groups'] = param_groups

        optimizer.load_state_dict(state_dict)

    init_keys = inspect.signature(type(optimizer).__init__).parameters.keys()
    arguments:dict = vars(optimizer).get("defaults",None)
    unused_keys = [arg_key for arg_key in arguments.keys() if not arg_key in init_keys]
    [arguments.pop(u_key) for u_key in unused_keys]
    if config.use_mechanic:
        from mechanic_pytorch import mechanize
        optimizer = mechanize(type(optimizer))(params=parameters,**arguments)
    if config.use_schedulefree_wrapper:
        from schedulefree import ScheduleFreeWrapper
        optimizer = ScheduleFreeWrapper(optimizer, momentum=0.9,warmup_steps=config.learning_rate_warmup_steps, \
                                        weight_lr_power=optimizer_config.weight_lr_power if optimizer_config.weight_lr_power is not None else 2.0, \
                                        weight_decay_at_y=arguments.get("weight_decay",0.0))
        #optimizer.__name__ = "ScheduleFree" + optimizer.__name__
    print(f"using {type(optimizer).__name__} optimizer")
    print(f"final optimizer args | {arguments}")
    del arguments
    return optimizer


def create_ema(
        parameters: Iterable[Parameter] | list[dict],
        state_dict: dict | None,
        config: TrainConfig,
) -> EMAModuleWrapper | None:
    if config.ema == EMAMode.GPU:
        device = torch.device(config.train_device)
    elif config.ema == EMAMode.CPU:
        device = torch.device("cpu")
    else:
        return None

    ema = EMAModuleWrapper(
        parameters=parameters,
        decay=config.ema_decay,
        update_step_interval=config.ema_update_step_interval,
        device=device,
    )

    if state_dict is not None:
        ema.load_state_dict(state_dict)

    return ema


def create_lr_scheduler(
        config: TrainConfig,
        optimizer: torch.optim.Optimizer,
        learning_rate_schedulers: list[LearningRateScheduler],
        warmup_steps: int | float,
        num_cycles: float,
        num_epochs: int,
        batch_size: int,
        approximate_epoch_length: int,
        gradient_accumulation_steps: int,
        global_step: int = 0,
        eta_min: float = 0.0,
) -> LRScheduler:
    steps_per_epoch = approximate_epoch_length
    total_steps = int(steps_per_epoch * num_epochs / gradient_accumulation_steps)

    if warmup_steps > 1:   #values > 1 are literal step count
        warmup_steps = int(warmup_steps / gradient_accumulation_steps)
    elif 0 < warmup_steps <= 1:  #values between 0-1 are treated as percentage
        warmup_steps = int(warmup_steps * total_steps)
    else:   #catch any invalid inputs or negative values
        warmup_steps = 0

    scheduler_steps = total_steps - warmup_steps
    lr_lambdas = []

    for learning_rate_scheduler in learning_rate_schedulers:
        # Force schedule-free algorithms to constant schedule.
        if config.optimizer.optimizer.is_schedule_free or config.use_schedulefree_wrapper:
            learning_rate_scheduler = LearningRateScheduler.CONSTANT

        match learning_rate_scheduler:
            case LearningRateScheduler.CONSTANT:
                lr_lambda = lr_lambda_constant()

            case LearningRateScheduler.LINEAR:
                lr_lambda = lr_lambda_linear(
                    scheduler_steps
                )

            case LearningRateScheduler.COSINE:
                lr_lambda = lr_lambda_cosine(
                    scheduler_steps,
                    eta_min
                )

            case LearningRateScheduler.COSINE_WITH_RESTARTS:
                lr_lambda = lr_lambda_cosine_with_restarts(
                    scheduler_steps, num_cycles, eta_min
                )

            case LearningRateScheduler.COSINE_WITH_HARD_RESTARTS:
                lr_lambda = lr_lambda_cosine_with_hard_restarts(
                    scheduler_steps, num_cycles, eta_min
                )
            case LearningRateScheduler.REX:
                lr_lambda = lr_lambda_rex(
                    scheduler_steps
                )
            case LearningRateScheduler.ADAFACTOR:
                from transformers.optimization import AdafactorSchedule
                return AdafactorSchedule(
                    optimizer,
                    initial_lr=optimizer.state_dict()['param_groups'][0]['initial_lr'],
                )
            case LearningRateScheduler.CUSTOM:
                # Special case. Unlike the others, we return from here.
                if not config.custom_learning_rate_scheduler:
                    raise AssertionError("Must specify a class when using a custom LR scheduler.")
                if "." not in config.custom_learning_rate_scheduler:
                    raise AssertionError("Custom class name must be in the format <module>.<class>")
                klass = config.custom_learning_rate_scheduler.split(".")[-1]
                module = config.custom_learning_rate_scheduler.removesuffix("." + klass)
                module = importlib.import_module(module)
                klass = getattr(module, klass)
                # Compile arguments into single dict.
                args = {}
                for pd in config.scheduler_params:
                    key = pd["key"]
                    value = pd["value"]
                    # Special values
                    match value:
                        case "%LR%":
                            value = config.learning_rate
                        case "%EPOCHS%":
                            value = num_epochs
                        case "%STEPS_PER_EPOCH%":
                            value = steps_per_epoch
                        case "%TOTAL_STEPS%":
                            value = total_steps
                        case "%SCHEDULER_STEPS%":
                            value = scheduler_steps
                        case _:
                            value = ast.literal_eval(value)
                    args[key] = value
                scheduler = klass(optimizer=optimizer,
                                last_epoch=int(global_step / gradient_accumulation_steps) - 1,
                                **args)
                if warmup_steps > 0:
                    warmup_scheduler = LambdaLR(
                        optimizer=optimizer,
                        lr_lambda=lr_lambda_warmup(warmup_steps, lr_lambda_constant()),
                        last_epoch=int(global_step / gradient_accumulation_steps) - 1)
                    scheduler = SequentialLR(
                        optimizer,
                        schedulers=[warmup_scheduler, scheduler],
                        milestones=[warmup_steps],
                        last_epoch=int(global_step / gradient_accumulation_steps) - 1)
                return scheduler
            case _:
                lr_lambda = lr_lambda_constant()

        if warmup_steps > 0 and not (config.optimizer.optimizer.is_schedule_free or config.use_schedulefree_wrapper):
            lr_lambda = lr_lambda_warmup(warmup_steps, lr_lambda)

        lr_lambdas.append(lr_lambda)

    return LambdaLR(
        optimizer=optimizer,
        lr_lambda=lr_lambdas,
        last_epoch=int(global_step / gradient_accumulation_steps) - 1,
    )


def create_noise_scheduler(
        noise_scheduler: NoiseScheduler,
        original_noise_scheduler: SchedulerMixin = None,
        num_inference_timesteps: int = None,
):
    scheduler = None

    num_inference_timesteps = num_inference_timesteps or 20
    num_train_timesteps = original_noise_scheduler.config.num_train_timesteps if hasattr(
        original_noise_scheduler.config, "num_train_timesteps") else 1000
    beta_start = original_noise_scheduler.config.beta_start if hasattr(original_noise_scheduler.config,
                                                                       "beta_start") else 0.00085
    beta_end = original_noise_scheduler.config.beta_end if hasattr(original_noise_scheduler.config,
                                                                   "beta_end") else 0.012
    beta_schedule = original_noise_scheduler.config.beta_schedule if hasattr(original_noise_scheduler.config,
                                                                             "beta_schedule") else "scaled_linear"
    prediction_type = original_noise_scheduler.config.prediction_type if hasattr(original_noise_scheduler.config,
                                                                                 "prediction_type") else "epsilon"

    match noise_scheduler:
        case NoiseScheduler.DDIM:
            scheduler = DDIMScheduler(
                num_train_timesteps=num_train_timesteps,
                beta_start=beta_start,
                beta_end=beta_end,
                beta_schedule=beta_schedule,
                trained_betas=None,
                clip_sample=False,
                set_alpha_to_one=False,
                steps_offset=1,
                prediction_type=prediction_type,
            )
        case NoiseScheduler.EULER:
            scheduler = EulerDiscreteScheduler(
                num_train_timesteps=num_train_timesteps,
                beta_start=beta_start,
                beta_end=beta_end,
                beta_schedule=beta_schedule,
                trained_betas=None,
                steps_offset=1,
                prediction_type=prediction_type,
                use_karras_sigmas=False,
            )
        case NoiseScheduler.EULER_A:
            scheduler = EulerAncestralDiscreteScheduler(
                num_train_timesteps=num_train_timesteps,
                beta_start=beta_start,
                beta_end=beta_end,
                beta_schedule=beta_schedule,
                trained_betas=None,
                steps_offset=1,
                prediction_type=prediction_type,
            )
        case NoiseScheduler.DPMPP:
            scheduler = DPMSolverMultistepScheduler(
                num_train_timesteps=num_train_timesteps,
                beta_start=beta_start,
                beta_end=beta_end,
                beta_schedule=beta_schedule,
                trained_betas=None,
                steps_offset=0,
                prediction_type=prediction_type,
                use_karras_sigmas=False,
                algorithm_type="dpmsolver++"
            )
        case NoiseScheduler.DPMPP_SDE:
            scheduler = DPMSolverMultistepScheduler(
                num_train_timesteps=num_train_timesteps,
                beta_start=beta_start,
                beta_end=beta_end,
                beta_schedule=beta_schedule,
                trained_betas=None,
                steps_offset=0,
                prediction_type=prediction_type,
                use_karras_sigmas=False,
                algorithm_type="sde-dpmsolver++"
            )
        case NoiseScheduler.UNIPC:
            scheduler = UniPCMultistepScheduler(
                num_train_timesteps=num_train_timesteps,
                beta_start=beta_start,
                beta_end=beta_end,
                beta_schedule=beta_schedule,
                trained_betas=None,
                steps_offset=1,
                prediction_type=prediction_type,
                use_karras_sigmas=False,
            )
        case NoiseScheduler.EULER_KARRAS:
            scheduler = EulerDiscreteScheduler(
                num_train_timesteps=num_train_timesteps,
                beta_start=beta_start,
                beta_end=beta_end,
                beta_schedule=beta_schedule,
                trained_betas=None,
                steps_offset=1,
                prediction_type=prediction_type,
                use_karras_sigmas=True,
            )
        case NoiseScheduler.DPMPP_KARRAS:
            scheduler = DPMSolverMultistepScheduler(
                num_train_timesteps=num_train_timesteps,
                beta_start=beta_start,
                beta_end=beta_end,
                beta_schedule=beta_schedule,
                trained_betas=None,
                steps_offset=1,
                prediction_type=prediction_type,
                use_karras_sigmas=True,
                algorithm_type="dpmsolver++"
            )
        case NoiseScheduler.DPMPP_SDE_KARRAS:
            scheduler = DPMSolverMultistepScheduler(
                num_train_timesteps=num_train_timesteps,
                beta_start=beta_start,
                beta_end=beta_end,
                beta_schedule=beta_schedule,
                trained_betas=None,
                steps_offset=1,
                prediction_type=prediction_type,
                use_karras_sigmas=True,
                algorithm_type="sde-dpmsolver++"
            )
        case NoiseScheduler.UNIPC_KARRAS:
            scheduler = UniPCMultistepScheduler(
                num_train_timesteps=num_train_timesteps,
                beta_start=beta_start,
                beta_end=beta_end,
                beta_schedule=beta_schedule,
                trained_betas=None,
                steps_offset=1,
                prediction_type=prediction_type,
                use_karras_sigmas=True,
            )

    if scheduler:
        scheduler.set_timesteps(num_inference_timesteps)

    return scheduler<|MERGE_RESOLUTION|>--- conflicted
+++ resolved
@@ -863,11 +863,8 @@
                 d_coef=optimizer_config.d_coef if optimizer_config.d_coef is not None else 1.0,
                 growth_rate=optimizer_config.growth_rate if optimizer_config.growth_rate is not None else float('inf'),
                 fsdp_in_use=optimizer_config.fsdp_in_use if optimizer_config.fsdp_in_use is not None else False,
-<<<<<<< HEAD
-                **optimizer_config.extra
-=======
                 slice_p=optimizer_config.slice_p if optimizer_config.slice_p is not None else 1,
->>>>>>> d76a5bb8
+                **optimizer_config.extra
             )
 
         # ADAFactor Optimizer
