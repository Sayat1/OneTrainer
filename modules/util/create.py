--- conflicted
+++ resolved
@@ -871,8 +871,6 @@
                 fsdp_in_use=optimizer_config.fsdp_in_use if optimizer_config.fsdp_in_use is not None else False,
                 slice_p=optimizer_config.slice_p if optimizer_config.slice_p is not None else 1,
                 **optimizer_config.extra
-<<<<<<< HEAD
-=======
             )
 
         # PRODIGY_PLUS_SCHEDULE_FREE Optimizer
@@ -903,7 +901,6 @@
                 use_adopt=optimizer_config.use_adopt if optimizer_config.use_adopt is not None else False,
                 use_focus=optimizer_config.use_focus if optimizer_config.use_focus is not None else False,
                 stochastic_rounding=optimizer_config.stochastic_rounding if optimizer_config.stochastic_rounding is not None else True,
->>>>>>> 1e857113
             )
 
         # ADAFactor Optimizer
@@ -1012,11 +1009,8 @@
             )
 
 
-<<<<<<< HEAD
-=======
 
         # ADOPT Optimizer
->>>>>>> 1e857113
         case Optimizer.ADOPT:
             from pytorch_optimizer.optimizer.adopt import ADOPT
             optimizer = ADOPT(
@@ -1178,101 +1172,88 @@
         warmup_steps = 0
 
     scheduler_steps = total_steps - warmup_steps
-    lr_lambdas = []
-    
-    for learning_rate_scheduler in learning_rate_schedulers:
-        # Force schedule-free algorithms to constant schedule.
-        if config.optimizer.optimizer.is_schedule_free:
-            learning_rate_scheduler = LearningRateScheduler.CONSTANT
-
-        match learning_rate_scheduler:
-            case LearningRateScheduler.CONSTANT:
-                lr_lambda = lr_lambda_constant()
-
-            case LearningRateScheduler.LINEAR:
-                lr_lambda = lr_lambda_linear(
-                    scheduler_steps, min_factor
-                )
-
-            case LearningRateScheduler.COSINE:
-                lr_lambda = lr_lambda_cosine(
-                    scheduler_steps, min_factor
-                )
-
-            case LearningRateScheduler.COSINE_WITH_RESTARTS:
-                lr_lambda = lr_lambda_cosine_with_restarts(
-                    scheduler_steps, num_cycles, min_factor
-                )
-
-            case LearningRateScheduler.COSINE_WITH_HARD_RESTARTS:
-                lr_lambda = lr_lambda_cosine_with_hard_restarts(
-                    scheduler_steps, num_cycles, min_factor
-                )
-
-            case LearningRateScheduler.REX:
-                lr_lambda = lr_lambda_rex(
-                    scheduler_steps, min_factor
-                )
-
-            case LearningRateScheduler.ADAFACTOR:
-                from transformers.optimization import AdafactorSchedule
-                return AdafactorSchedule(
+
+    # Force schedule-free algorithms to constant schedule.
+    if config.optimizer.optimizer.is_schedule_free:
+        learning_rate_scheduler = LearningRateScheduler.CONSTANT
+
+    match learning_rate_scheduler:
+        case LearningRateScheduler.CONSTANT:
+            lr_lambda = lr_lambda_constant()
+
+        case LearningRateScheduler.LINEAR:
+            lr_lambda = lr_lambda_linear(
+                scheduler_steps, min_factor
+            )
+
+        case LearningRateScheduler.COSINE:
+            lr_lambda = lr_lambda_cosine(
+                scheduler_steps, min_factor
+            )
+
+        case LearningRateScheduler.COSINE_WITH_RESTARTS:
+            lr_lambda = lr_lambda_cosine_with_restarts(
+                scheduler_steps, num_cycles, min_factor
+            )
+
+        case LearningRateScheduler.COSINE_WITH_HARD_RESTARTS:
+            lr_lambda = lr_lambda_cosine_with_hard_restarts(
+                scheduler_steps, num_cycles, min_factor
+            )
+
+        case LearningRateScheduler.REX:
+            lr_lambda = lr_lambda_rex(
+                scheduler_steps, min_factor
+            )
+
+        case LearningRateScheduler.ADAFACTOR:
+            from transformers.optimization import AdafactorSchedule
+            return AdafactorSchedule(
+                optimizer,
+                initial_lr=optimizer.state_dict()['param_groups'][0]['initial_lr'],
+            )
+        case LearningRateScheduler.CUSTOM:
+            # Special case. Unlike the others, we return from here.
+            if not config.custom_learning_rate_scheduler:
+                raise AssertionError("Must specify a class when using a custom LR scheduler.")
+            if "." not in config.custom_learning_rate_scheduler:
+                raise AssertionError("Custom class name must be in the format <module>.<class>")
+            klass = config.custom_learning_rate_scheduler.split(".")[-1]
+            module = config.custom_learning_rate_scheduler.removesuffix("." + klass)
+            module = importlib.import_module(module)
+            klass = getattr(module, klass)
+            # Compile arguments into single dict.
+            args = {}
+            for pd in config.scheduler_params:
+                key = pd["key"]
+                value = pd["value"]
+                # Special values
+                match value:
+                    case "%LR%":
+                        value = config.learning_rate
+                    case "%EPOCHS%":
+                        value = num_epochs
+                    case "%STEPS_PER_EPOCH%":
+                        value = steps_per_epoch
+                    case "%TOTAL_STEPS%":
+                        value = total_steps
+                    case "%SCHEDULER_STEPS%":
+                        value = scheduler_steps
+                    case _:
+                        value = ast.literal_eval(value)
+                args[key] = value
+            scheduler = klass(optimizer=optimizer,
+                              last_epoch=int(global_step / gradient_accumulation_steps) - 1,
+                              **args)
+            if warmup_steps > 0:
+                warmup_scheduler = LambdaLR(
+                    optimizer=optimizer,
+                    lr_lambda=lr_lambda_warmup(warmup_steps, lr_lambda_constant()),
+                    last_epoch=int(global_step / gradient_accumulation_steps) - 1)
+                scheduler = SequentialLR(
                     optimizer,
                     initial_lr=optimizer.state_dict()['param_groups'][0]['initial_lr'],
                 )
-<<<<<<< HEAD
-            case LearningRateScheduler.CUSTOM:
-                # Special case. Unlike the others, we return from here.
-                if not config.custom_learning_rate_scheduler:
-                    raise AssertionError("Must specify a class when using a custom LR scheduler.")
-                if "." not in config.custom_learning_rate_scheduler:
-                    raise AssertionError("Custom class name must be in the format <module>.<class>")
-                klass = config.custom_learning_rate_scheduler.split(".")[-1]
-                module = config.custom_learning_rate_scheduler.removesuffix("." + klass)
-                module = importlib.import_module(module)
-                klass = getattr(module, klass)
-                # Compile arguments into single dict.
-                args = {}
-                for pd in config.scheduler_params:
-                    key = pd["key"]
-                    value = pd["value"]
-                    # Special values
-                    match value:
-                        case "%LR%":
-                            value = config.learning_rate
-                        case "%EPOCHS%":
-                            value = num_epochs
-                        case "%STEPS_PER_EPOCH%":
-                            value = steps_per_epoch
-                        case "%TOTAL_STEPS%":
-                            value = total_steps
-                        case "%SCHEDULER_STEPS%":
-                            value = scheduler_steps
-                        case _:
-                            value = ast.literal_eval(value)
-                    args[key] = value
-                scheduler = klass(optimizer=optimizer,
-                                last_epoch=int(global_step / gradient_accumulation_steps) - 1,
-                                **args)
-                if warmup_steps > 0:
-                    warmup_scheduler = LambdaLR(
-                        optimizer=optimizer,
-                        lr_lambda=lr_lambda_warmup(warmup_steps, lr_lambda_constant()),
-                        last_epoch=int(global_step / gradient_accumulation_steps) - 1)
-                    scheduler = SequentialLR(
-                        optimizer,
-                        schedulers=[warmup_scheduler, scheduler],
-                        milestones=[warmup_steps],
-                        last_epoch=int(global_step / gradient_accumulation_steps) - 1)
-                return scheduler
-            case _:
-                lr_lambda = lr_lambda_constant()
-
-        if warmup_steps > 0 and not config.optimizer.optimizer.is_schedule_free:
-            lr_lambda = lr_lambda_warmup(warmup_steps, lr_lambda)
-
-        lr_lambdas.append(lr_lambda)
-=======
         case LearningRateScheduler.CUSTOM:
             # Special case. Unlike the others, we return from here.
             if not config.custom_learning_rate_scheduler:
@@ -1322,12 +1303,11 @@
 
     if warmup_steps > 0 and not (config.optimizer.optimizer.is_schedule_free or config.use_schedulefree_wrapper):
         lr_lambda = lr_lambda_warmup(warmup_steps, lr_lambda)
->>>>>>> 1e857113
 
 
     return LambdaLR(
         optimizer=optimizer,
-        lr_lambda=lr_lambdas,
+        lr_lambda=lr_lambda,
         last_epoch=int(global_step / gradient_accumulation_steps) - 1,
     )
 
