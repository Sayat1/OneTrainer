import ast
import importlib
import inspect
from typing import Iterable
from collections.abc import Iterable

from modules.dataLoader.BaseDataLoader import BaseDataLoader
from modules.dataLoader.FluxBaseDataLoader import FluxBaseDataLoader
from modules.dataLoader.HunyuanVideoBaseDataLoader import HunyuanVideoBaseDataLoader
from modules.dataLoader.PixArtAlphaBaseDataLoader import PixArtAlphaBaseDataLoader
from modules.dataLoader.SanaBaseDataLoader import SanaBaseDataLoader
from modules.dataLoader.StableDiffusion3BaseDataLoader import StableDiffusion3BaseDataLoader
from modules.dataLoader.StableDiffusionBaseDataLoader import StableDiffusionBaseDataLoader
from modules.dataLoader.StableDiffusionFineTuneVaeDataLoader import StableDiffusionFineTuneVaeDataLoader
from modules.dataLoader.StableDiffusionXLBaseDataLoader import StableDiffusionXLBaseDataLoader
from modules.dataLoader.WuerstchenBaseDataLoader import WuerstchenBaseDataLoader
from modules.model.BaseModel import BaseModel
from modules.modelLoader.BaseModelLoader import BaseModelLoader
from modules.modelLoader.FluxEmbeddingModelLoader import FluxEmbeddingModelLoader
from modules.modelLoader.FluxFineTuneModelLoader import FluxFineTuneModelLoader
from modules.modelLoader.FluxLoRAModelLoader import FluxLoRAModelLoader
from modules.modelLoader.HunyuanVideoEmbeddingModelLoader import HunyuanVideoEmbeddingModelLoader
from modules.modelLoader.HunyuanVideoFineTuneModelLoader import HunyuanVideoFineTuneModelLoader
from modules.modelLoader.HunyuanVideoLoRAModelLoader import HunyuanVideoLoRAModelLoader
from modules.modelLoader.PixArtAlphaEmbeddingModelLoader import PixArtAlphaEmbeddingModelLoader
from modules.modelLoader.PixArtAlphaFineTuneModelLoader import PixArtAlphaFineTuneModelLoader
from modules.modelLoader.PixArtAlphaLoRAModelLoader import PixArtAlphaLoRAModelLoader
from modules.modelLoader.SanaEmbeddingModelLoader import SanaEmbeddingModelLoader
from modules.modelLoader.SanaFineTuneModelLoader import SanaFineTuneModelLoader
from modules.modelLoader.SanaLoRAModelLoader import SanaLoRAModelLoader
from modules.modelLoader.StableDiffusion3EmbeddingModelLoader import StableDiffusion3EmbeddingModelLoader
from modules.modelLoader.StableDiffusion3FineTuneModelLoader import StableDiffusion3FineTuneModelLoader
from modules.modelLoader.StableDiffusion3LoRAModelLoader import StableDiffusion3LoRAModelLoader
from modules.modelLoader.StableDiffusionEmbeddingModelLoader import StableDiffusionEmbeddingModelLoader
from modules.modelLoader.StableDiffusionFineTuneModelLoader import StableDiffusionFineTuneModelLoader
from modules.modelLoader.StableDiffusionLoRAModelLoader import StableDiffusionLoRAModelLoader
from modules.modelLoader.StableDiffusionXLEmbeddingModelLoader import StableDiffusionXLEmbeddingModelLoader
from modules.modelLoader.StableDiffusionXLFineTuneModelLoader import StableDiffusionXLFineTuneModelLoader
from modules.modelLoader.StableDiffusionXLLoRAModelLoader import StableDiffusionXLLoRAModelLoader
from modules.modelLoader.WuerstchenEmbeddingModelLoader import WuerstchenEmbeddingModelLoader
from modules.modelLoader.WuerstchenFineTuneModelLoader import WuerstchenFineTuneModelLoader
from modules.modelLoader.WuerstchenLoRAModelLoader import WuerstchenLoRAModelLoader
from modules.modelSampler import BaseModelSampler
from modules.modelSampler.FluxSampler import FluxSampler
from modules.modelSampler.HunyuanVideoSampler import HunyuanVideoSampler
from modules.modelSampler.PixArtAlphaSampler import PixArtAlphaSampler
from modules.modelSampler.SanaSampler import SanaSampler
from modules.modelSampler.StableDiffusion3Sampler import StableDiffusion3Sampler
from modules.modelSampler.StableDiffusionSampler import StableDiffusionSampler
from modules.modelSampler.StableDiffusionVaeSampler import StableDiffusionVaeSampler
from modules.modelSampler.StableDiffusionXLSampler import StableDiffusionXLSampler
from modules.modelSampler.WuerstchenSampler import WuerstchenSampler
from modules.modelSaver.BaseModelSaver import BaseModelSaver
from modules.modelSaver.FluxEmbeddingModelSaver import FluxEmbeddingModelSaver
from modules.modelSaver.FluxFineTuneModelSaver import FluxFineTuneModelSaver
from modules.modelSaver.FluxLoRAModelSaver import FluxLoRAModelSaver
from modules.modelSaver.HunyuanVideoEmbeddingModelSaver import HunyuanVideoEmbeddingModelSaver
from modules.modelSaver.HunyuanVideoFineTuneModelSaver import HunyuanVideoFineTuneModelSaver
from modules.modelSaver.HunyuanVideoLoRAModelSaver import HunyuanVideoLoRAModelSaver
from modules.modelSaver.PixArtAlphaEmbeddingModelSaver import PixArtAlphaEmbeddingModelSaver
from modules.modelSaver.PixArtAlphaFineTuneModelSaver import PixArtAlphaFineTuneModelSaver
from modules.modelSaver.PixArtAlphaLoRAModelSaver import PixArtAlphaLoRAModelSaver
from modules.modelSaver.SanaEmbeddingModelSaver import SanaEmbeddingModelSaver
from modules.modelSaver.SanaFineTuneModelSaver import SanaFineTuneModelSaver
from modules.modelSaver.SanaLoRAModelSaver import SanaLoRAModelSaver
from modules.modelSaver.StableDiffusion3EmbeddingModelSaver import StableDiffusion3EmbeddingModelSaver
from modules.modelSaver.StableDiffusion3FineTuneModelSaver import StableDiffusion3FineTuneModelSaver
from modules.modelSaver.StableDiffusion3LoRAModelSaver import StableDiffusion3LoRAModelSaver
from modules.modelSaver.StableDiffusionEmbeddingModelSaver import StableDiffusionEmbeddingModelSaver
from modules.modelSaver.StableDiffusionFineTuneModelSaver import StableDiffusionFineTuneModelSaver
from modules.modelSaver.StableDiffusionLoRAModelSaver import StableDiffusionLoRAModelSaver
from modules.modelSaver.StableDiffusionXLEmbeddingModelSaver import StableDiffusionXLEmbeddingModelSaver
from modules.modelSaver.StableDiffusionXLFineTuneModelSaver import StableDiffusionXLFineTuneModelSaver
from modules.modelSaver.StableDiffusionXLLoRAModelSaver import StableDiffusionXLLoRAModelSaver
from modules.modelSaver.WuerstchenEmbeddingModelSaver import WuerstchenEmbeddingModelSaver
from modules.modelSaver.WuerstchenFineTuneModelSaver import WuerstchenFineTuneModelSaver
from modules.modelSaver.WuerstchenLoRAModelSaver import WuerstchenLoRAModelSaver
from modules.modelSetup.BaseModelSetup import BaseModelSetup
from modules.modelSetup.FluxEmbeddingSetup import FluxEmbeddingSetup
from modules.modelSetup.FluxFineTuneSetup import FluxFineTuneSetup
from modules.modelSetup.FluxLoRASetup import FluxLoRASetup
from modules.modelSetup.HunyuanVideoEmbeddingSetup import HunyuanVideoEmbeddingSetup
from modules.modelSetup.HunyuanVideoFineTuneSetup import HunyuanVideoFineTuneSetup
from modules.modelSetup.HunyuanVideoLoRASetup import HunyuanVideoLoRASetup
from modules.modelSetup.PixArtAlphaEmbeddingSetup import PixArtAlphaEmbeddingSetup
from modules.modelSetup.PixArtAlphaFineTuneSetup import PixArtAlphaFineTuneSetup
from modules.modelSetup.PixArtAlphaLoRASetup import PixArtAlphaLoRASetup
from modules.modelSetup.SanaEmbeddingSetup import SanaEmbeddingSetup
from modules.modelSetup.SanaFineTuneSetup import SanaFineTuneSetup
from modules.modelSetup.SanaLoRASetup import SanaLoRASetup
from modules.modelSetup.StableDiffusion3EmbeddingSetup import StableDiffusion3EmbeddingSetup
from modules.modelSetup.StableDiffusion3FineTuneSetup import StableDiffusion3FineTuneSetup
from modules.modelSetup.StableDiffusion3LoRASetup import StableDiffusion3LoRASetup
from modules.modelSetup.StableDiffusionEmbeddingSetup import StableDiffusionEmbeddingSetup
from modules.modelSetup.StableDiffusionFineTuneSetup import StableDiffusionFineTuneSetup
from modules.modelSetup.StableDiffusionFineTuneVaeSetup import StableDiffusionFineTuneVaeSetup
from modules.modelSetup.StableDiffusionLoRASetup import StableDiffusionLoRASetup
from modules.modelSetup.StableDiffusionXLEmbeddingSetup import StableDiffusionXLEmbeddingSetup
from modules.modelSetup.StableDiffusionXLFineTuneSetup import StableDiffusionXLFineTuneSetup
from modules.modelSetup.StableDiffusionXLLoRASetup import StableDiffusionXLLoRASetup
from modules.modelSetup.WuerstchenEmbeddingSetup import WuerstchenEmbeddingSetup
from modules.modelSetup.WuerstchenFineTuneSetup import WuerstchenFineTuneSetup
from modules.modelSetup.WuerstchenLoRASetup import WuerstchenLoRASetup
from modules.module.EMAModule import EMAModuleWrapper
from modules.util.config.TrainConfig import TrainConfig
from modules.util.enum.EMAMode import EMAMode
from modules.util.enum.LearningRateScheduler import LearningRateScheduler
from modules.util.enum.ModelType import ModelType
from modules.util.enum.NoiseScheduler import NoiseScheduler
from modules.util.enum.Optimizer import Optimizer
from modules.util.enum.TrainingMethod import TrainingMethod
from modules.util.lr_scheduler_util import (
    lr_lambda_constant,
    lr_lambda_cosine,
    lr_lambda_cosine_with_hard_restarts,
    lr_lambda_cosine_with_restarts,
    lr_lambda_linear,
    lr_lambda_rex,
    lr_lambda_warmup,
)
from modules.util.NamedParameterGroup import NamedParameterGroupCollection
from modules.util.optimizer.adafactor_extensions import patch_adafactor
from modules.util.optimizer.adam_extensions import patch_adam
from modules.util.optimizer.adamw_extensions import patch_adamw
from modules.util.TrainProgress import TrainProgress

import torch
from torch.nn import Parameter
from torch.optim.lr_scheduler import LambdaLR, LRScheduler, SequentialLR

from diffusers import (
    DDIMScheduler,
    DPMSolverMultistepScheduler,
    EulerAncestralDiscreteScheduler,
    EulerDiscreteScheduler,
    SchedulerMixin,
    UniPCMultistepScheduler,
)


def create_model_loader(
        model_type: ModelType,
        training_method: TrainingMethod = TrainingMethod.FINE_TUNE,
) -> BaseModelLoader | None:
    match training_method:
        case TrainingMethod.FINE_TUNE:
            if model_type.is_stable_diffusion():
                return StableDiffusionFineTuneModelLoader()
            if model_type.is_stable_diffusion_xl():
                return StableDiffusionXLFineTuneModelLoader()
            if model_type.is_wuerstchen():
                return WuerstchenFineTuneModelLoader()
            if model_type.is_pixart():
                return PixArtAlphaFineTuneModelLoader()
            if model_type.is_stable_diffusion_3():
                return StableDiffusion3FineTuneModelLoader()
            if model_type.is_flux():
                return FluxFineTuneModelLoader()
            if model_type.is_sana():
                return SanaFineTuneModelLoader()
            if model_type.is_hunyuan_video():
                return HunyuanVideoFineTuneModelLoader()
        case TrainingMethod.FINE_TUNE_VAE:
            if model_type.is_stable_diffusion():
                return StableDiffusionFineTuneModelLoader()
        case TrainingMethod.LORA:
            if model_type.is_stable_diffusion():
                return StableDiffusionLoRAModelLoader()
            if model_type.is_stable_diffusion_xl():
                return StableDiffusionXLLoRAModelLoader()
            if model_type.is_wuerstchen():
                return WuerstchenLoRAModelLoader()
            if model_type.is_pixart():
                return PixArtAlphaLoRAModelLoader()
            if model_type.is_stable_diffusion_3():
                return StableDiffusion3LoRAModelLoader()
            if model_type.is_flux():
                return FluxLoRAModelLoader()
            if model_type.is_sana():
                return SanaLoRAModelLoader()
            if model_type.is_hunyuan_video():
                return HunyuanVideoLoRAModelLoader()
        case TrainingMethod.EMBEDDING:
            if model_type.is_stable_diffusion():
                return StableDiffusionEmbeddingModelLoader()
            if model_type.is_stable_diffusion_xl():
                return StableDiffusionXLEmbeddingModelLoader()
            if model_type.is_wuerstchen():
                return WuerstchenEmbeddingModelLoader()
            if model_type.is_pixart():
                return PixArtAlphaEmbeddingModelLoader()
            if model_type.is_stable_diffusion_3():
                return StableDiffusion3EmbeddingModelLoader()
            if model_type.is_flux():
                return FluxEmbeddingModelLoader()
            if model_type.is_sana():
                return SanaEmbeddingModelLoader()
            if model_type.is_hunyuan_video():
                return HunyuanVideoEmbeddingModelLoader()

    return None


def create_model_saver(
        model_type: ModelType,
        training_method: TrainingMethod = TrainingMethod.FINE_TUNE,
) -> BaseModelSaver | None:
    match training_method:
        case TrainingMethod.FINE_TUNE:
            if model_type.is_stable_diffusion():
                return StableDiffusionFineTuneModelSaver()
            if model_type.is_stable_diffusion_xl():
                return StableDiffusionXLFineTuneModelSaver()
            if model_type.is_wuerstchen():
                return WuerstchenFineTuneModelSaver()
            if model_type.is_pixart():
                return PixArtAlphaFineTuneModelSaver()
            if model_type.is_stable_diffusion_3():
                return StableDiffusion3FineTuneModelSaver()
            if model_type.is_flux():
                return FluxFineTuneModelSaver()
            if model_type.is_sana():
                return SanaFineTuneModelSaver()
            if model_type.is_hunyuan_video():
                return HunyuanVideoFineTuneModelSaver()
        case TrainingMethod.FINE_TUNE_VAE:
            if model_type.is_stable_diffusion():
                return StableDiffusionFineTuneModelSaver()
        case TrainingMethod.LORA:
            if model_type.is_stable_diffusion():
                return StableDiffusionLoRAModelSaver()
            if model_type.is_stable_diffusion_xl():
                return StableDiffusionXLLoRAModelSaver()
            if model_type.is_wuerstchen():
                return WuerstchenLoRAModelSaver()
            if model_type.is_pixart():
                return PixArtAlphaLoRAModelSaver()
            if model_type.is_stable_diffusion_3():
                return StableDiffusion3LoRAModelSaver()
            if model_type.is_flux():
                return FluxLoRAModelSaver()
            if model_type.is_sana():
                return SanaLoRAModelSaver()
            if model_type.is_hunyuan_video():
                return HunyuanVideoLoRAModelSaver()
        case TrainingMethod.EMBEDDING:
            if model_type.is_stable_diffusion():
                return StableDiffusionEmbeddingModelSaver()
            if model_type.is_stable_diffusion_xl():
                return StableDiffusionXLEmbeddingModelSaver()
            if model_type.is_wuerstchen():
                return WuerstchenEmbeddingModelSaver()
            if model_type.is_pixart():
                return PixArtAlphaEmbeddingModelSaver()
            if model_type.is_stable_diffusion_3():
                return StableDiffusion3EmbeddingModelSaver()
            if model_type.is_flux():
                return FluxEmbeddingModelSaver()
            if model_type.is_sana():
                return SanaEmbeddingModelSaver()
            if model_type.is_hunyuan_video():
                return HunyuanVideoEmbeddingModelSaver()

    return None


def create_model_setup(
        model_type: ModelType,
        train_device: torch.device,
        temp_device: torch.device,
        training_method: TrainingMethod = TrainingMethod.FINE_TUNE,
        debug_mode: bool = False,
) -> BaseModelSetup | None:
    match training_method:
        case TrainingMethod.FINE_TUNE:
            if model_type.is_stable_diffusion():
                return StableDiffusionFineTuneSetup(train_device, temp_device, debug_mode)
            if model_type.is_stable_diffusion_xl():
                return StableDiffusionXLFineTuneSetup(train_device, temp_device, debug_mode)
            if model_type.is_wuerstchen():
                return WuerstchenFineTuneSetup(train_device, temp_device, debug_mode)
            if model_type.is_pixart():
                return PixArtAlphaFineTuneSetup(train_device, temp_device, debug_mode)
            if model_type.is_stable_diffusion_3():
                return StableDiffusion3FineTuneSetup(train_device, temp_device, debug_mode)
            if model_type.is_flux():
                return FluxFineTuneSetup(train_device, temp_device, debug_mode)
            if model_type.is_sana():
                return SanaFineTuneSetup(train_device, temp_device, debug_mode)
            if model_type.is_hunyuan_video():
                return HunyuanVideoFineTuneSetup(train_device, temp_device, debug_mode)
        case TrainingMethod.FINE_TUNE_VAE:
            if model_type.is_stable_diffusion():
                return StableDiffusionFineTuneVaeSetup(train_device, temp_device, debug_mode)
        case TrainingMethod.LORA:
            if model_type.is_stable_diffusion():
                return StableDiffusionLoRASetup(train_device, temp_device, debug_mode)
            if model_type.is_stable_diffusion_xl():
                return StableDiffusionXLLoRASetup(train_device, temp_device, debug_mode)
            if model_type.is_wuerstchen():
                return WuerstchenLoRASetup(train_device, temp_device, debug_mode)
            if model_type.is_pixart():
                return PixArtAlphaLoRASetup(train_device, temp_device, debug_mode)
            if model_type.is_stable_diffusion_3():
                return StableDiffusion3LoRASetup(train_device, temp_device, debug_mode)
            if model_type.is_flux():
                return FluxLoRASetup(train_device, temp_device, debug_mode)
            if model_type.is_sana():
                return SanaLoRASetup(train_device, temp_device, debug_mode)
            if model_type.is_hunyuan_video():
                return HunyuanVideoLoRASetup(train_device, temp_device, debug_mode)
        case TrainingMethod.EMBEDDING:
            if model_type.is_stable_diffusion():
                return StableDiffusionEmbeddingSetup(train_device, temp_device, debug_mode)
            if model_type.is_stable_diffusion_xl():
                return StableDiffusionXLEmbeddingSetup(train_device, temp_device, debug_mode)
            if model_type.is_wuerstchen():
                return WuerstchenEmbeddingSetup(train_device, temp_device, debug_mode)
            if model_type.is_pixart():
                return PixArtAlphaEmbeddingSetup(train_device, temp_device, debug_mode)
            if model_type.is_stable_diffusion_3():
                return StableDiffusion3EmbeddingSetup(train_device, temp_device, debug_mode)
            if model_type.is_flux():
                return FluxEmbeddingSetup(train_device, temp_device, debug_mode)
            if model_type.is_sana():
                return SanaEmbeddingSetup(train_device, temp_device, debug_mode)
            if model_type.is_hunyuan_video():
                return HunyuanVideoEmbeddingSetup(train_device, temp_device, debug_mode)

    return None


def create_model_sampler(
        train_device: torch.device,
        temp_device: torch.device,
        model: BaseModel,
        model_type: ModelType,
        training_method: TrainingMethod = TrainingMethod.FINE_TUNE,
) -> BaseModelSampler:
    match training_method:
        case TrainingMethod.FINE_TUNE | TrainingMethod.LORA | TrainingMethod.EMBEDDING:
            if model_type.is_stable_diffusion():
                return StableDiffusionSampler(train_device, temp_device, model, model_type)
            if model_type.is_stable_diffusion_xl():
                return StableDiffusionXLSampler(train_device, temp_device, model, model_type)
            if model_type.is_wuerstchen():
                return WuerstchenSampler(train_device, temp_device, model, model_type)
            if model_type.is_pixart():
                return PixArtAlphaSampler(train_device, temp_device, model, model_type)
            if model_type.is_stable_diffusion_3():
                return StableDiffusion3Sampler(train_device, temp_device, model, model_type)
            if model_type.is_flux():
                return FluxSampler(train_device, temp_device, model, model_type)
            if model_type.is_sana():
                return SanaSampler(train_device, temp_device, model, model_type)
            if model_type.is_hunyuan_video():
                return HunyuanVideoSampler(train_device, temp_device, model, model_type)
        case TrainingMethod.FINE_TUNE_VAE:
            if model_type.is_stable_diffusion():
                return StableDiffusionVaeSampler(train_device, temp_device, model, model_type)

    return None


def create_data_loader(
        train_device: torch.device,
        temp_device: torch.device,
        model: BaseModel,
        model_type: ModelType,
        training_method: TrainingMethod = TrainingMethod.FINE_TUNE,
        config: TrainConfig = None,
        train_progress: TrainProgress | None = None,
        is_validation: bool = False
) -> BaseDataLoader | None:
    if config.gradient_checkpointing.offload() and config.layer_offload_fraction > 0 and config.dataloader_threads > 1:
        raise RuntimeError('layer offloading can not be activated if "dataloader_threads" > 1')

    if train_progress is None:
        train_progress = TrainProgress()

    match training_method:
        case TrainingMethod.FINE_TUNE | TrainingMethod.LORA | TrainingMethod.EMBEDDING:
            if model_type.is_stable_diffusion():
                return StableDiffusionBaseDataLoader(train_device, temp_device, config, model, train_progress, is_validation)
            if model_type.is_stable_diffusion_xl():
                return StableDiffusionXLBaseDataLoader(train_device, temp_device, config, model, train_progress, is_validation)
            if model_type.is_wuerstchen():
                return WuerstchenBaseDataLoader(train_device, temp_device, config, model, train_progress, is_validation)
            if model_type.is_pixart():
                return PixArtAlphaBaseDataLoader(train_device, temp_device, config, model, train_progress, is_validation)
            if model_type.is_stable_diffusion_3():
                return StableDiffusion3BaseDataLoader(train_device, temp_device, config, model, train_progress, is_validation)
            if model_type.is_flux():
                return FluxBaseDataLoader(train_device, temp_device, config, model, train_progress, is_validation)
            if model_type.is_sana():
                return SanaBaseDataLoader(train_device, temp_device, config, model, train_progress, is_validation)
            if model_type.is_hunyuan_video():
                return HunyuanVideoBaseDataLoader(train_device, temp_device, config, model, train_progress, is_validation)
        case TrainingMethod.FINE_TUNE_VAE:
            if model_type.is_stable_diffusion():
                return StableDiffusionFineTuneVaeDataLoader(train_device, temp_device, config, model, train_progress, is_validation)

    return None


def create_optimizer(
        parameter_group_collection: NamedParameterGroupCollection,
        state_dict: dict | None,
        config: TrainConfig,
) -> torch.optim.Optimizer | None:
    optimizer = None
    optimizer_config = config.optimizer

    if optimizer_config.optimizer is None:
        return None

    if config.gradient_checkpointing.offload() and config.layer_offload_fraction > 0:
        if (not optimizer_config.optimizer.supports_fused_back_pass() or not optimizer_config.fused_back_pass) \
                and config.training_method == TrainingMethod.FINE_TUNE:
            raise RuntimeError('layer offloading can only be used for fine tuning when using an optimizer that supports "fused_back_pass"')

    parameters = parameter_group_collection.parameters_for_optimizer(config)
    match config.optimizer.optimizer:

        # SGD Optimizer
        case Optimizer.SGD:
            optimizer = torch.optim.SGD(
                params=parameters,
                lr=config.learning_rate,
                momentum=optimizer_config.momentum if optimizer_config.momentum is not None else 0,
                dampening=optimizer_config.dampening if optimizer_config.dampening is not None else 0,
                weight_decay=optimizer_config.weight_decay if optimizer_config.weight_decay is not None else 0,
                nesterov=optimizer_config.nesterov if optimizer_config.nesterov is not None else False,
                foreach=optimizer_config.foreach if optimizer_config.foreach is not None else False,
                maximize=optimizer_config.maximize if optimizer_config.maximize is not None else False,
                differentiable=optimizer_config.differentiable if optimizer_config.differentiable is not None else False,
                **optimizer_config.extra
            )

        # SGD_8BIT Optimizer
        case Optimizer.SGD_8BIT:
            import bitsandbytes as bnb
            optimizer = bnb.optim.SGD8bit(
                params=parameters,
                lr=config.learning_rate,
                momentum=optimizer_config.momentum if optimizer_config.momentum is not None else 0,
                dampening=optimizer_config.dampening if optimizer_config.dampening is not None else 0,
                weight_decay=optimizer_config.weight_decay if optimizer_config.weight_decay is not None else 0,
                nesterov=optimizer_config.nesterov if optimizer_config.nesterov is not None else False,
                **optimizer_config.extra
            )

        # ADAM Optimizer
        case Optimizer.ADAM:
            if optimizer_config.stochastic_rounding \
                    and (optimizer_config.fused or optimizer_config.foreach):
                raise RuntimeError('"stochastic_rounding" is only allowed when "fused" and "foreach" are disabled')

            if optimizer_config.fused_back_pass \
                    and (optimizer_config.fused or optimizer_config.foreach):
                raise RuntimeError('"fused_back_pass" is only allowed when "fused" and "foreach" are disabled')

            optimizer = torch.optim.Adam(
                params=parameters,
                lr=config.learning_rate,
                betas=(optimizer_config.beta1 if optimizer_config.beta1 is not None else 0.9,
                       optimizer_config.beta2 if optimizer_config.beta2 is not None else 0.999),
                weight_decay=optimizer_config.weight_decay if optimizer_config.weight_decay is not None else 0,
                eps=optimizer_config.eps if optimizer_config.eps is not None else 1e-8,
                amsgrad=optimizer_config.amsgrad if optimizer_config.amsgrad is not None else False,
                foreach=optimizer_config.foreach if optimizer_config.foreach is not None else False,
                maximize=optimizer_config.maximize if optimizer_config.maximize is not None else False,
                capturable=optimizer_config.capturable if optimizer_config.capturable is not None else False,
                differentiable=optimizer_config.differentiable if optimizer_config.differentiable is not None else False,
                fused=optimizer_config.fused if optimizer_config.fused is not None else False,
                **optimizer_config.extra
            )

            if optimizer_config.stochastic_rounding or optimizer_config.fused_back_pass:
                patch_adam(optimizer, optimizer_config.stochastic_rounding)

        # ADAMW Optimizer
        case Optimizer.ADAMW:
            if optimizer_config.stochastic_rounding \
                    and (optimizer_config.fused or optimizer_config.foreach):
                raise RuntimeError('"stochastic_rounding" is only allowed when "fused" and "foreach" are disabled')

            if optimizer_config.fused_back_pass \
                    and (optimizer_config.fused or optimizer_config.foreach):
                raise RuntimeError('"fused_back_pass" is only allowed when "fused" and "foreach" are disabled')

            optimizer = torch.optim.AdamW(
                params=parameters,
                lr=config.learning_rate,
                betas=(optimizer_config.beta1 if optimizer_config.beta1 is not None else 0.9,
                       optimizer_config.beta2 if optimizer_config.beta2 is not None else 0.999),
                weight_decay=optimizer_config.weight_decay if optimizer_config.weight_decay is not None else 1e-2,
                eps=optimizer_config.eps if optimizer_config.eps is not None else 1e-8,
                amsgrad=optimizer_config.amsgrad if optimizer_config.amsgrad is not None else False,
                foreach=optimizer_config.foreach if optimizer_config.foreach is not None else None,
                maximize=optimizer_config.maximize if optimizer_config.maximize is not None else False,
                capturable=optimizer_config.capturable if optimizer_config.capturable is not None else False,
                differentiable=optimizer_config.differentiable if optimizer_config.differentiable is not None else False,
                fused=optimizer_config.fused if optimizer_config.fused is not None else False,
                **optimizer_config.extra
            )

            if optimizer_config.stochastic_rounding or optimizer_config.fused_back_pass:
                patch_adamw(optimizer, optimizer_config.stochastic_rounding)

        # ADAM_8BIT Optimizer
        case Optimizer.ADAM_8BIT:
            import bitsandbytes as bnb
            optimizer = bnb.optim.Adam(
                params=parameters,
                lr=config.learning_rate,
                betas=(optimizer_config.beta1 if optimizer_config.beta1 is not None else 0.9,
                       optimizer_config.beta2 if optimizer_config.beta2 is not None else 0.999),
                weight_decay=optimizer_config.weight_decay if optimizer_config.weight_decay is not None else 0,
                eps=optimizer_config.eps if optimizer_config.eps is not None else 1e-8,
                min_8bit_size=optimizer_config.min_8bit_size if optimizer_config.min_8bit_size is not None else 4096,
                percentile_clipping=optimizer_config.percentile_clipping if optimizer_config.percentile_clipping is not None else 100,
                block_wise=optimizer_config.block_wise if optimizer_config.block_wise is not None else True,
                is_paged=optimizer_config.is_paged if optimizer_config.is_paged is not None else False,
                **optimizer_config.extra
            )

        # ADAMW_8BIT Optimizer
        case Optimizer.ADAMW_8BIT:
            import bitsandbytes as bnb
            optimizer = bnb.optim.AdamW8bit(
                params=parameters,
                lr=config.learning_rate,
                betas=(optimizer_config.beta1 if optimizer_config.beta1 is not None else 0.9,
                       optimizer_config.beta2 if optimizer_config.beta2 is not None else 0.999),
                weight_decay=optimizer_config.weight_decay if optimizer_config.weight_decay is not None else 1e-2,
                eps=optimizer_config.eps if optimizer_config.eps is not None else 1e-8,
                min_8bit_size=optimizer_config.min_8bit_size if optimizer_config.min_8bit_size is not None else 4096,
                percentile_clipping=optimizer_config.percentile_clipping if optimizer_config.percentile_clipping is not None else 100,
                block_wise=optimizer_config.block_wise if optimizer_config.block_wise is not None else True,
                is_paged=optimizer_config.is_paged if optimizer_config.is_paged is not None else False,
                **optimizer_config.extra
            )

        # AdEMAMix_8BIT Optimizer
        case Optimizer.AdEMAMix_8BIT:
            import bitsandbytes as bnb
            optimizer = bnb.optim.AdEMAMix8bit(
                params=parameters,
                lr=config.learning_rate,
                betas=(optimizer_config.beta1 if optimizer_config.beta1 is not None else 0.9,
                       optimizer_config.beta2 if optimizer_config.beta2 is not None else 0.999,
                       optimizer_config.beta3 if optimizer_config.beta1 is not None else 0.9999,),
                weight_decay=optimizer_config.weight_decay if optimizer_config.weight_decay is not None else 1e-2,
                eps=optimizer_config.eps if optimizer_config.eps is not None else 1e-8,
                alpha=optimizer_config.alpha if optimizer_config.alpha is not None else 5,
                min_8bit_size=optimizer_config.min_8bit_size if optimizer_config.min_8bit_size is not None else 4096,
                is_paged=optimizer_config.is_paged if optimizer_config.is_paged is not None else False,
            )

        # AdEMAMix Optimizer
        case Optimizer.AdEMAMix:
            import bitsandbytes as bnb
            optimizer = bnb.optim.AdEMAMix(
                params=parameters,
                lr=config.learning_rate,
                betas=(optimizer_config.beta1 if optimizer_config.beta1 is not None else 0.9,
                       optimizer_config.beta2 if optimizer_config.beta2 is not None else 0.999,
                       optimizer_config.beta3 if optimizer_config.beta1 is not None else 0.9999,),
                weight_decay=optimizer_config.weight_decay if optimizer_config.weight_decay is not None else 1e-2,
                eps=optimizer_config.eps if optimizer_config.eps is not None else 1e-8,
                alpha=optimizer_config.alpha if optimizer_config.alpha is not None else 5,
                optim_bits=optimizer_config.optim_bits if optimizer_config.optim_bits is not None else 32,
                min_8bit_size=optimizer_config.min_8bit_size if optimizer_config.min_8bit_size is not None else 4096,
                is_paged=optimizer_config.is_paged if optimizer_config.is_paged is not None else False,
            )

        # ADAGRAD Optimizer
        case Optimizer.ADAGRAD:
            import bitsandbytes as bnb
            optimizer = bnb.optim.Adagrad(
                params=parameters,
                lr=config.learning_rate,
                weight_decay=optimizer_config.weight_decay if optimizer_config.weight_decay is not None else 0,
                eps=optimizer_config.eps if optimizer_config.eps is not None else 1e-10,
                lr_decay=optimizer_config.lr_decay if optimizer_config.lr_decay is not None else 0,
                initial_accumulator_value=optimizer_config.initial_accumulator_value if optimizer_config.initial_accumulator_value is not None else 0,
                **optimizer_config.extra
            )

        # ADAGRAD_8BIT Optimizer
        case Optimizer.ADAGRAD_8BIT:
            import bitsandbytes as bnb
            optimizer = bnb.optim.Adagrad8bit(
                params=parameters,
                lr=config.learning_rate,
                weight_decay=optimizer_config.weight_decay if optimizer_config.weight_decay is not None else 0,
                eps=optimizer_config.eps if optimizer_config.eps is not None else 1e-10,
                lr_decay=optimizer_config.lr_decay if optimizer_config.lr_decay is not None else 0,
                initial_accumulator_value=optimizer_config.initial_accumulator_value if optimizer_config.initial_accumulator_value is not None else 0,
                min_8bit_size=optimizer_config.min_8bit_size if optimizer_config.min_8bit_size is not None else 4096,
                percentile_clipping=optimizer_config.percentile_clipping if optimizer_config.percentile_clipping is not None else 100,
                block_wise=optimizer_config.block_wise if optimizer_config.block_wise is not None else True,
                **optimizer_config.extra
            )

        # RMSPROP Optimizer
        case Optimizer.RMSPROP:
            import bitsandbytes as bnb
            optimizer = bnb.optim.RMSprop(
                params=parameters,
                lr=config.learning_rate,
                weight_decay=optimizer_config.weight_decay if optimizer_config.weight_decay is not None else 0,
                eps=optimizer_config.eps if optimizer_config.eps is not None else 1e-8,
                alpha=optimizer_config.alpha if optimizer_config.alpha is not None else 0.99,
                momentum=optimizer_config.momentum if optimizer_config.momentum is not None else 0,
                centered=optimizer_config.centered if optimizer_config.centered is not None else False,
                **optimizer_config.extra
            )

        # RMSPROP_8BIT Optimizer
        case Optimizer.RMSPROP_8BIT:
            import bitsandbytes as bnb
            optimizer = bnb.optim.RMSprop8bit(
                params=parameters,
                lr=config.learning_rate,
                weight_decay=optimizer_config.weight_decay if optimizer_config.weight_decay is not None else 0,
                eps=optimizer_config.eps if optimizer_config.eps is not None else 1e-8,
                alpha=optimizer_config.alpha if optimizer_config.alpha is not None else 0.99,
                momentum=optimizer_config.momentum if optimizer_config.momentum is not None else 0,
                centered=optimizer_config.centered if optimizer_config.centered is not None else False,
                min_8bit_size=optimizer_config.min_8bit_size if optimizer_config.min_8bit_size is not None else 4096,
                percentile_clipping=optimizer_config.percentile_clipping if optimizer_config.percentile_clipping is not None else 100,
                block_wise=optimizer_config.block_wise if optimizer_config.block_wise is not None else True,
                **optimizer_config.extra
            )

        # LION Optimizer
        case Optimizer.LION:
            import lion_pytorch as lp
            optimizer = lp.Lion(
                params=parameters,
                lr=config.learning_rate,
                betas=(optimizer_config.beta1 if optimizer_config.beta1 is not None else 0.9,
                       optimizer_config.beta2 if optimizer_config.beta2 is not None else 0.99),
                weight_decay=optimizer_config.weight_decay if optimizer_config.weight_decay is not None else 0,
                use_triton=optimizer_config.use_triton if optimizer_config.use_triton is not None else False,
                **optimizer_config.extra
            )

        # LARS Optimizer
        case Optimizer.LARS:
            import bitsandbytes as bnb
            optimizer = bnb.optim.LARS(
                params=parameters,
                lr=config.learning_rate,
                weight_decay=optimizer_config.weight_decay if optimizer_config.weight_decay is not None else 0,
                momentum=optimizer_config.momentum if optimizer_config.momentum is not None else 0,
                dampening=optimizer_config.dampening if optimizer_config.dampening is not None else 0,
                nesterov=optimizer_config.nesterov if optimizer_config.nesterov is not None else False,
                max_unorm=optimizer_config.max_unorm if optimizer_config.max_unorm is not None else 0.02,
                **optimizer_config.extra
            )

        # LARS_8BIT Optimizer
        case Optimizer.LARS_8BIT:
            import bitsandbytes as bnb
            optimizer = bnb.optim.LARS8bit(
                params=parameters,
                lr=config.learning_rate,
                weight_decay=optimizer_config.weight_decay if optimizer_config.weight_decay is not None else 0,
                momentum=optimizer_config.momentum if optimizer_config.momentum is not None else 0,
                dampening=optimizer_config.dampening if optimizer_config.dampening is not None else 0,
                nesterov=optimizer_config.nesterov if optimizer_config.nesterov is not None else False,
                min_8bit_size=optimizer_config.min_8bit_size if optimizer_config.min_8bit_size is not None else 4096,
                percentile_clipping=optimizer_config.percentile_clipping if optimizer_config.percentile_clipping is not None else 100,
                max_unorm=optimizer_config.max_unorm if optimizer_config.max_unorm is not None else 0.02,
                **optimizer_config.extra
            )

        # LAMB Optimizer
        case Optimizer.LAMB:
            import bitsandbytes as bnb
            optimizer = bnb.optim.LAMB(
                params=parameters,
                lr=config.learning_rate,
                weight_decay=optimizer_config.weight_decay if optimizer_config.weight_decay is not None else 0,
                betas=(optimizer_config.beta1 if optimizer_config.beta1 is not None else 0.9,
                       optimizer_config.beta2 if optimizer_config.beta2 is not None else 0.999),
                bias_correction=optimizer_config.bias_correction if optimizer_config.bias_correction is not None else True,
                amsgrad=optimizer_config.amsgrad if optimizer_config.amsgrad is not None else False,
                adam_w_mode=optimizer_config.adam_w_mode if optimizer_config.adam_w_mode is not None else True,
                percentile_clipping=optimizer_config.percentile_clipping if optimizer_config.percentile_clipping is not None else 100,
                block_wise=optimizer_config.block_wise if optimizer_config.block_wise is not None else False,
                max_unorm=optimizer_config.max_unorm if optimizer_config.max_unorm is not None else 1.0,
                **optimizer_config.extra
            )

        # LAMB_8BIT Optimizer
        case Optimizer.LAMB_8BIT:
            import bitsandbytes as bnb
            optimizer = bnb.optim.LAMB8bit(
                params=parameters,
                lr=config.learning_rate,
                weight_decay=optimizer_config.weight_decay if optimizer_config.weight_decay is not None else 0,
                betas=(optimizer_config.beta1 if optimizer_config.beta1 is not None else 0.9,
                       optimizer_config.beta2 if optimizer_config.beta2 is not None else 0.999),
                bias_correction=optimizer_config.bias_correction if optimizer_config.bias_correction is not None else True,
                amsgrad=optimizer_config.amsgrad if optimizer_config.amsgrad is not None else False,
                adam_w_mode=optimizer_config.adam_w_mode if optimizer_config.adam_w_mode is not None else True,
                min_8bit_size=optimizer_config.min_8bit_size if optimizer_config.min_8bit_size is not None else 4096,
                percentile_clipping=optimizer_config.percentile_clipping if optimizer_config.percentile_clipping is not None else 100,
                block_wise=optimizer_config.block_wise if optimizer_config.block_wise is not None else False,
                max_unorm=optimizer_config.max_unorm if optimizer_config.max_unorm is not None else 1.0,
                **optimizer_config.extra
            )

        # LION_8BIT Optimizer
        case Optimizer.LION_8BIT:
            import bitsandbytes as bnb
            optimizer = bnb.optim.Lion8bit(
                params=parameters,
                lr=config.learning_rate if config.learning_rate is not None else 0,
                weight_decay=optimizer_config.weight_decay if optimizer_config.weight_decay is not None else 0,
                betas=(optimizer_config.beta1 if optimizer_config.beta1 is not None else 0.9,
                       optimizer_config.beta2 if optimizer_config.beta2 is not None else 0.999),
                min_8bit_size=optimizer_config.min_8bit_size if optimizer_config.min_8bit_size is not None else 4096,
                percentile_clipping=optimizer_config.percentile_clipping if optimizer_config.percentile_clipping is not None else 100,
                block_wise=optimizer_config.block_wise if optimizer_config.block_wise is not None else True,
                is_paged=optimizer_config.is_paged if optimizer_config.is_paged is not None else False,
                **optimizer_config.extra
            )

        # Schedule-free AdamW
        case Optimizer.SCHEDULE_FREE_ADAMW:
            if config.model_type.is_wuerstchen_v2() or config.model_type.is_stable_cascade():
                raise NotImplementedError("Cannot use schedule-free optimizers with Wuerstchen-based models.")
            from schedulefree import AdamWScheduleFree
            optimizer = AdamWScheduleFree(
                params=parameters,
                lr=config.learning_rate,
                betas=(optimizer_config.beta1 if optimizer_config.beta1 is not None else 0.9,
                       optimizer_config.beta2 if optimizer_config.beta2 is not None else 0.999),
                weight_decay=optimizer_config.weight_decay if optimizer_config.weight_decay is not None else 1e-2,
                eps=optimizer_config.eps if optimizer_config.eps is not None else 1e-8,
                warmup_steps=config.learning_rate_warmup_steps,
                r=optimizer_config.r if optimizer_config.r is not None else 0,
                weight_lr_power=optimizer_config.weight_lr_power if optimizer_config.weight_lr_power is not None else 2.0,
                foreach=optimizer_config.foreach if optimizer_config.foreach is not None else False
            )

        # Schedule-free SGD
        case Optimizer.SCHEDULE_FREE_SGD:
            if config.model_type.is_wuerstchen_v2() or config.model_type.is_stable_cascade():
                raise NotImplementedError("Cannot use schedule-free optimizers with Wuerstchen models.")
            from schedulefree import SGDScheduleFree
            optimizer = SGDScheduleFree(
                params=parameters,
                lr=config.learning_rate,
                momentum=optimizer_config.momentum if optimizer_config.momentum is not None else 0.9,
                weight_decay=optimizer_config.weight_decay if optimizer_config.weight_decay is not None else 0,
                warmup_steps=config.learning_rate_warmup_steps,
                r=optimizer_config.r if optimizer_config.r is not None else 0.0,
                weight_lr_power=optimizer_config.weight_lr_power if optimizer_config.weight_lr_power is not None else 2.0,
                foreach=optimizer_config.foreach if optimizer_config.foreach is not None else False
            )

        # DADAPT_SGD Optimizer
        case Optimizer.DADAPT_SGD:
            import dadaptation as da
            optimizer = da.DAdaptSGD(
                params=parameters,
                lr=config.learning_rate,
                momentum=optimizer_config.momentum if optimizer_config.momentum is not None else 0.0,
                weight_decay=optimizer_config.weight_decay if optimizer_config.weight_decay is not None else 0,
                log_every=optimizer_config.log_every if optimizer_config.log_every is not None else 0,
                d0=optimizer_config.d0 if optimizer_config.d0 is not None else 1e-6,
                growth_rate=optimizer_config.growth_rate if optimizer_config.growth_rate is not None else float('inf'),
                fsdp_in_use=optimizer_config.fsdp_in_use if optimizer_config.fsdp_in_use is not None else False,
                **optimizer_config.extra
            )

        # DADAPT_ADAM Optimizer
        case Optimizer.DADAPT_ADAM:
            import dadaptation as da
            optimizer = da.DAdaptAdam(
                params=parameters,
                lr=config.learning_rate,
                betas=(optimizer_config.beta1 if optimizer_config.beta1 is not None else 0.9,
                       optimizer_config.beta2 if optimizer_config.beta2 is not None else 0.999),
                eps=optimizer_config.eps if optimizer_config.eps is not None else 1e-8,
                weight_decay=optimizer_config.weight_decay if optimizer_config.weight_decay is not None else 0,
                log_every=optimizer_config.log_every if optimizer_config.log_every is not None else 0,
                decouple=optimizer_config.decouple if optimizer_config.decouple is not None else False,
                use_bias_correction=optimizer_config.use_bias_correction if optimizer_config.use_bias_correction is not None else False,
                d0=optimizer_config.d0 if optimizer_config.d0 is not None else 1e-6,
                growth_rate=optimizer_config.growth_rate if optimizer_config.growth_rate is not None else float('inf'),
                fsdp_in_use=optimizer_config.fsdp_in_use if optimizer_config.fsdp_in_use is not None else False,
                **optimizer_config.extra
            )

        # DADAPT_ADAN Optimizer
        case Optimizer.DADAPT_ADAN:
            import dadaptation as da
            optimizer = da.DAdaptAdan(
                params=parameters,
                lr=config.learning_rate,
                betas=(optimizer_config.beta1 if optimizer_config.beta1 is not None else 0.98,
                       optimizer_config.beta2 if optimizer_config.beta2 is not None else 0.92,
                       optimizer_config.beta3 if optimizer_config.beta3 is not None else 0.99),
                eps=optimizer_config.eps if optimizer_config.eps is not None else 1e-8,
                weight_decay=optimizer_config.weight_decay if optimizer_config.weight_decay is not None else 0.02,
                no_prox=optimizer_config.no_prox if optimizer_config.no_prox is not None else False,
                log_every=optimizer_config.log_every if optimizer_config.log_every is not None else 0,
                d0=optimizer_config.d0 if optimizer_config.d0 is not None else 1e-6,
                growth_rate=optimizer_config.growth_rate if optimizer_config.growth_rate is not None else float('inf'),
                **optimizer_config.extra
            )

        # DADAPT_ADA_GRAD Optimizer
        case Optimizer.DADAPT_ADA_GRAD:
            import dadaptation as da
            optimizer = da.DAdaptAdaGrad(
                params=parameters,
                lr=config.learning_rate,
                momentum=optimizer_config.momentum if optimizer_config.momentum is not None else 0,
                log_every=optimizer_config.log_every if optimizer_config.log_every is not None else 0,
                weight_decay=optimizer_config.weight_decay if optimizer_config.weight_decay is not None else 0.0,
                eps=optimizer_config.eps if optimizer_config.eps is not None else 0.0,
                d0=optimizer_config.d0 if optimizer_config.d0 is not None else 1e-6,
                growth_rate=optimizer_config.growth_rate if optimizer_config.growth_rate is not None else float('inf'),
                **optimizer_config.extra
            )

        # DADAPT_LION Optimizer
        case Optimizer.DADAPT_LION:
            import dadaptation as da
            optimizer = da.DAdaptLion(
                params=parameters,
                lr=config.learning_rate,
                betas=(optimizer_config.beta1 if optimizer_config.beta1 is not None else 0.9,
                       optimizer_config.beta2 if optimizer_config.beta2 is not None else 0.999),
                weight_decay=optimizer_config.weight_decay if optimizer_config.weight_decay is not None else 0.0,
                log_every=optimizer_config.log_every if optimizer_config.log_every is not None else 0,
                d0=optimizer_config.d0 if optimizer_config.d0 is not None else 1e-6,
                fsdp_in_use=optimizer_config.fsdp_in_use if optimizer_config.fsdp_in_use is not None else False,
                **optimizer_config.extra
            )

        # PRODIGY Optimizer
        case Optimizer.PRODIGY:
            import prodigyopt
            optimizer = prodigyopt.Prodigy(
                params=parameters,
                lr=config.learning_rate,
                betas=(optimizer_config.beta1 if optimizer_config.beta1 is not None else 0.9,
                       optimizer_config.beta2 if optimizer_config.beta2 is not None else 0.999),
                beta3=optimizer_config.beta3 if optimizer_config.beta3 is not None else None,
                eps=optimizer_config.eps if optimizer_config.eps is not None else 1e-8,
                weight_decay=optimizer_config.weight_decay if optimizer_config.weight_decay is not None else 0,
                decouple=optimizer_config.decouple if optimizer_config.decouple is not None else True,
                use_bias_correction=optimizer_config.use_bias_correction if optimizer_config.use_bias_correction is not None else False,
                safeguard_warmup=optimizer_config.safeguard_warmup if optimizer_config.safeguard_warmup is not None else False,
                d0=optimizer_config.d0 if optimizer_config.d0 is not None else 1e-6,
                d_coef=optimizer_config.d_coef if optimizer_config.d_coef is not None else 1.0,
                growth_rate=optimizer_config.growth_rate if optimizer_config.growth_rate is not None else float('inf'),
                fsdp_in_use=optimizer_config.fsdp_in_use if optimizer_config.fsdp_in_use is not None else False,
                slice_p=optimizer_config.slice_p if optimizer_config.slice_p is not None else 1,
                **optimizer_config.extra
            )

        # ADAFactor Optimizer
        case Optimizer.ADAFACTOR:
            from transformers.optimization import Adafactor

            if optimizer_config.relative_step:
                for parameter in parameters:
                    if isinstance(parameter, dict) and 'lr' in parameter:
                        parameter.pop('lr')

            optimizer = Adafactor(
                params=parameters,
                lr=None if optimizer_config.relative_step is True else config.learning_rate,
                eps=(optimizer_config.eps if optimizer_config.eps is not None else 1e-30,
                     optimizer_config.eps2 if optimizer_config.eps2 is not None else 1e-3),
                clip_threshold=optimizer_config.clip_threshold if optimizer_config.clip_threshold is not None else 1.0,
                decay_rate=optimizer_config.decay_rate if optimizer_config.decay_rate is not None else -0.8,
                beta1=optimizer_config.beta1 if optimizer_config.beta1 is not None else None,
                weight_decay=optimizer_config.weight_decay if optimizer_config.weight_decay is not None else 0.0,
                scale_parameter=optimizer_config.scale_parameter if optimizer_config.scale_parameter is not None else True,
                relative_step=optimizer_config.relative_step if optimizer_config.relative_step is not None else True,
                warmup_init=optimizer_config.warmup_init if optimizer_config.warmup_init is not None else False,
                **optimizer_config.extra
            )

            patch_adafactor(optimizer, optimizer_config.stochastic_rounding)

        # CAME Optimizer
        case Optimizer.CAME:
            from modules.util.optimizer.CAME import CAME
            optimizer = CAME(
                params=parameters,
                lr=config.learning_rate,
                eps=(optimizer_config.eps if optimizer_config.eps is not None else 1e-30,
                     optimizer_config.eps2 if optimizer_config.eps2 is not None else 1e-16),
                betas=(optimizer_config.beta1 if optimizer_config.beta1 is not None else 0.9,
                       optimizer_config.beta2 if optimizer_config.beta2 is not None else 0.999,
                       optimizer_config.beta3 if optimizer_config.beta3 is not None else 0.9999),
                weight_decay=optimizer_config.weight_decay if optimizer_config.weight_decay is not None else 0,
                stochastic_rounding=optimizer_config.stochastic_rounding,
                **optimizer_config.extra
            )

        # ADABELIEF Optimizer
        case Optimizer.ADABELIEF:
            from timm.optim.adabelief import AdaBelief
            optimizer = AdaBelief(
                params=parameters,
                lr=config.learning_rate if config.learning_rate is not None else 0,
                weight_decay=optimizer_config.weight_decay if optimizer_config.weight_decay is not None else 0,
                betas=(optimizer_config.beta1 if optimizer_config.beta1 is not None else 0.9,
                       optimizer_config.beta2 if optimizer_config.beta2 is not None else 0.999),
                eps=optimizer_config.eps if optimizer_config.eps is not None else 1e-16,
                amsgrad=optimizer_config.amsgrad if optimizer_config.amsgrad is not None else False,
                decoupled_decay=optimizer_config.decoupled_decay if optimizer_config.decoupled_decay is not None else True,
                fixed_decay=optimizer_config.fixed_decay if optimizer_config.fixed_decay is not None else False,
                rectify=optimizer_config.rectify if optimizer_config.rectify is not None else True,
                degenerated_to_sgd=optimizer_config.degenerated_to_sgd if optimizer_config.degenerated_to_sgd is not None else True,
            )

        # TIGER Optimizer
        case Optimizer.TIGER:
            from pytorch_optimizer.optimizer.tiger import Tiger
            optimizer = Tiger(
                params=parameters,
                lr=config.learning_rate if config.learning_rate is not None else 0,
                weight_decay=optimizer_config.weight_decay if optimizer_config.weight_decay is not None else 0,
                beta=optimizer_config.beta1 if optimizer_config.beta1 is not None else 0.9,
                weight_decouple=optimizer_config.decoupled_decay if optimizer_config.decoupled_decay is not None else True,
                fixed_decay=optimizer_config.fixed_decay if optimizer_config.fixed_decay is not None else False,
            )

        # AIDA Optimizer
        case Optimizer.AIDA:
            from pytorch_optimizer.optimizer.aida import Aida
            optimizer = Aida(
                params=parameters,
                lr=config.learning_rate if config.learning_rate is not None else 0,
                weight_decay=optimizer_config.weight_decay if optimizer_config.weight_decay is not None else 0.0,
                betas=(optimizer_config.beta1 if optimizer_config.beta1 is not None else 0.9,
                       optimizer_config.beta2 if optimizer_config.beta2 is not None else 0.999),
                weight_decouple=optimizer_config.decoupled_decay if optimizer_config.decoupled_decay is not None else True,
                fixed_decay=optimizer_config.fixed_decay if optimizer_config.fixed_decay is not None else False,
                k=optimizer_config.k if optimizer_config.k is not None else 2,
                xi=optimizer_config.xi if optimizer_config.xi is not None else 1e-20,
                rectify=optimizer_config.rectify if optimizer_config.rectify is not None else False,
                n_sma_threshold=optimizer_config.n_sma_threshold if optimizer_config.n_sma_threshold is not None else 5,
                degenerated_to_sgd=optimizer_config.degenerated_to_sgd if optimizer_config.degenerated_to_sgd is not None else True,
                ams_bound=optimizer_config.ams_bound if optimizer_config.ams_bound is not None else False,
                r=optimizer_config.r if optimizer_config.r is not None else 0.95,
                adanorm=optimizer_config.adanorm if optimizer_config.adanorm is not None else False,
                adam_debias=optimizer_config.adam_debias if optimizer_config.adam_debias is not None else False,
                eps=optimizer_config.eps if optimizer_config.eps is not None else 1e-8,
            )
        
        case Optimizer.SOAP:
            from pytorch_optimizer.optimizer.soap import SOAP
            optimizer = SOAP(
                params=parameters,
                lr=config.learning_rate if config.learning_rate is not None else 0,
                weight_decay=optimizer_config.weight_decay if optimizer_config.weight_decay is not None else 0.0,
                betas=(optimizer_config.beta1 if optimizer_config.beta1 is not None else 0.95,
                       optimizer_config.beta2 if optimizer_config.beta2 is not None else 0.95),
                **optimizer_config.extra
            )


        case Optimizer.ADOPT:
            from pytorch_optimizer.optimizer.adopt import ADOPT
            optimizer = ADOPT(
                params=parameters,
                lr=config.learning_rate,
                betas=(optimizer_config.beta1 if optimizer_config.beta1 is not None else 0.9,
                       optimizer_config.beta2 if optimizer_config.beta2 is not None else 0.9999),
                weight_decay=optimizer_config.weight_decay if optimizer_config.weight_decay is not None else 0.0,
                weight_decouple=optimizer_config.decoupled_decay if optimizer_config.decoupled_decay is not None else False,
                fixed_decay=optimizer_config.fixed_decay if optimizer_config.fixed_decay is not None else False,
                cautious=optimizer_config.cautious if optimizer_config.cautious is not None else False,
                eps=optimizer_config.eps if optimizer_config.eps is not None else 1e-6,
            )


    if state_dict is not None and optimizer is not None:
        if 'param_group_mapping' not in state_dict:
            # Old method of loading the optimizer state. This only works if the param groups did not change.
            for i, params in enumerate(parameters):
                state_dict['param_groups'][i]['lr'] = params['lr']
                state_dict['param_groups'][i]['initial_lr'] = params['initial_lr']
        else:
            # New method of loading the optimizer state. Each group is mapped by a unique name.
            old_state = state_dict['state']
            old_param_groups = state_dict['param_groups']
            old_group_mapping = state_dict['param_group_mapping']
            old_group_optimizer_mapping = state_dict['param_group_optimizer_mapping']

            new_param_groups = optimizer.state_dict()['param_groups']
            new_group_mapping = parameter_group_collection.unique_name_mapping

            state = {}
            param_groups = []
            state_index = 0

            for new_group_index, unique_group_name in enumerate(new_group_mapping):
                if (unique_group_name in old_group_mapping and str(config.optimizer.optimizer) ==
                        old_group_optimizer_mapping[old_group_mapping.index(unique_group_name)]):
                    # the group state was saved in state_dict
                    old_group_index = old_group_mapping.index(unique_group_name)
                    new_group = new_param_groups[new_group_index]
                    old_group = old_param_groups[old_group_index]
                    for i, old_state_index in enumerate(old_group['params']):
                        if old_state_index in old_state:
                            state[state_index] = old_state[old_state_index]
                        old_group['params'][i] = state_index
                        state_index += 1
                    param_groups.append(old_group)

                    old_group['lr'] = new_group['lr']
                    old_group['initial_lr'] = new_group['initial_lr']
                else:
                    # the group state was not saved, initialize with an empty group state
                    new_group = new_param_groups[new_group_index]
                    new_group['params'][:] = range(state_index, state_index + len(new_group['params']))
                    state_index += len(new_group['params'])
                    param_groups.append(new_group)

            state_dict['state'] = state
            state_dict['param_groups'] = param_groups

        optimizer.load_state_dict(state_dict)

    init_keys = inspect.signature(type(optimizer).__init__).parameters.keys()
    arguments:dict = vars(optimizer).get("defaults",None)
    unused_keys = [arg_key for arg_key in arguments.keys() if not arg_key in init_keys]
    [arguments.pop(u_key) for u_key in unused_keys]
    if config.use_mechanic:
        from mechanic_pytorch import mechanize
        optimizer = mechanize(type(optimizer))(params=parameters,**arguments)
    if config.use_schedulefree_wrapper:
        from schedulefree import ScheduleFreeWrapper
        optimizer = ScheduleFreeWrapper(optimizer, momentum=0.9,warmup_steps=config.learning_rate_warmup_steps, \
                                        weight_lr_power=optimizer_config.weight_lr_power if optimizer_config.weight_lr_power is not None else 2.0, \
                                        weight_decay_at_y=arguments.get("weight_decay",0.0))
        #optimizer.__name__ = "ScheduleFree" + optimizer.__name__
    print(f"using {type(optimizer).__name__} optimizer")
    print(f"final optimizer args | {arguments}")
    del arguments
    return optimizer


def create_ema(
        parameters: Iterable[Parameter] | list[dict],
        state_dict: dict | None,
        config: TrainConfig,
) -> EMAModuleWrapper | None:
    if config.ema == EMAMode.GPU:
        device = torch.device(config.train_device)
    elif config.ema == EMAMode.CPU:
        device = torch.device("cpu")
    else:
        return None

    ema = EMAModuleWrapper(
        parameters=parameters,
        decay=config.ema_decay,
        update_step_interval=config.ema_update_step_interval,
        device=device,
    )

    if state_dict is not None:
        ema.load_state_dict(state_dict)

    return ema


def create_lr_scheduler(
        config: TrainConfig,
        optimizer: torch.optim.Optimizer,
        learning_rate_schedulers: list[LearningRateScheduler],
        warmup_steps: int | float,
        num_cycles: float,
        min_factor: float,
        num_epochs: int,
        batch_size: int,
        approximate_epoch_length: int,
        gradient_accumulation_steps: int,
        global_step: int = 0,
        eta_min: float = 0.0,
) -> LRScheduler:
    steps_per_epoch = approximate_epoch_length
    total_steps = int(steps_per_epoch * num_epochs / gradient_accumulation_steps)

    if warmup_steps > 1:   #values > 1 are literal step count
        warmup_steps = int(warmup_steps / gradient_accumulation_steps)
    elif 0 < warmup_steps <= 1:  #values between 0-1 are treated as percentage
        warmup_steps = int(warmup_steps * total_steps)
    else:   #catch any invalid inputs or negative values
        warmup_steps = 0

    scheduler_steps = total_steps - warmup_steps
<<<<<<< HEAD
    lr_lambdas = []

    for learning_rate_scheduler in learning_rate_schedulers:
        # Force schedule-free algorithms to constant schedule.
        if config.optimizer.optimizer.is_schedule_free or config.use_schedulefree_wrapper:
            learning_rate_scheduler = LearningRateScheduler.CONSTANT

        match learning_rate_scheduler:
            case LearningRateScheduler.CONSTANT:
                lr_lambda = lr_lambda_constant()

            case LearningRateScheduler.LINEAR:
                lr_lambda = lr_lambda_linear(
                    scheduler_steps
                )

            case LearningRateScheduler.COSINE:
                lr_lambda = lr_lambda_cosine(
                    scheduler_steps,
                    eta_min
                )

            case LearningRateScheduler.COSINE_WITH_RESTARTS:
                lr_lambda = lr_lambda_cosine_with_restarts(
                    scheduler_steps, num_cycles, eta_min
                )

            case LearningRateScheduler.COSINE_WITH_HARD_RESTARTS:
                lr_lambda = lr_lambda_cosine_with_hard_restarts(
                    scheduler_steps, num_cycles, eta_min
                )
            case LearningRateScheduler.REX:
                lr_lambda = lr_lambda_rex(
                    scheduler_steps
                )
            case LearningRateScheduler.ADAFACTOR:
                from transformers.optimization import AdafactorSchedule
                return AdafactorSchedule(
=======

    # Force schedule-free algorithms to constant schedule.
    if config.optimizer.optimizer.is_schedule_free:
        learning_rate_scheduler = LearningRateScheduler.CONSTANT

    match learning_rate_scheduler:
        case LearningRateScheduler.CONSTANT:
            lr_lambda = lr_lambda_constant()

        case LearningRateScheduler.LINEAR:
            lr_lambda = lr_lambda_linear(
                scheduler_steps, min_factor
            )

        case LearningRateScheduler.COSINE:
            lr_lambda = lr_lambda_cosine(
                scheduler_steps, min_factor
            )

        case LearningRateScheduler.COSINE_WITH_RESTARTS:
            lr_lambda = lr_lambda_cosine_with_restarts(
                scheduler_steps, num_cycles, min_factor
            )

        case LearningRateScheduler.COSINE_WITH_HARD_RESTARTS:
            lr_lambda = lr_lambda_cosine_with_hard_restarts(
                scheduler_steps, num_cycles, min_factor
            )

        case LearningRateScheduler.REX:
            lr_lambda = lr_lambda_rex(
                scheduler_steps, min_factor
            )

        case LearningRateScheduler.ADAFACTOR:
            from transformers.optimization import AdafactorSchedule
            return AdafactorSchedule(
                optimizer,
                initial_lr=optimizer.state_dict()['param_groups'][0]['initial_lr'],
            )
        case LearningRateScheduler.CUSTOM:
            # Special case. Unlike the others, we return from here.
            if not config.custom_learning_rate_scheduler:
                raise AssertionError("Must specify a class when using a custom LR scheduler.")
            if "." not in config.custom_learning_rate_scheduler:
                raise AssertionError("Custom class name must be in the format <module>.<class>")
            klass = config.custom_learning_rate_scheduler.split(".")[-1]
            module = config.custom_learning_rate_scheduler.removesuffix("." + klass)
            module = importlib.import_module(module)
            klass = getattr(module, klass)
            # Compile arguments into single dict.
            args = {}
            for pd in config.scheduler_params:
                key = pd["key"]
                value = pd["value"]
                # Special values
                match value:
                    case "%LR%":
                        value = config.learning_rate
                    case "%EPOCHS%":
                        value = num_epochs
                    case "%STEPS_PER_EPOCH%":
                        value = steps_per_epoch
                    case "%TOTAL_STEPS%":
                        value = total_steps
                    case "%SCHEDULER_STEPS%":
                        value = scheduler_steps
                    case _:
                        value = ast.literal_eval(value)
                args[key] = value
            scheduler = klass(optimizer=optimizer,
                              last_epoch=int(global_step / gradient_accumulation_steps) - 1,
                              **args)
            if warmup_steps > 0:
                warmup_scheduler = LambdaLR(
                    optimizer=optimizer,
                    lr_lambda=lr_lambda_warmup(warmup_steps, lr_lambda_constant()),
                    last_epoch=int(global_step / gradient_accumulation_steps) - 1)
                scheduler = SequentialLR(
>>>>>>> 6ab99981
                    optimizer,
                    initial_lr=optimizer.state_dict()['param_groups'][0]['initial_lr'],
                )
            case LearningRateScheduler.CUSTOM:
                # Special case. Unlike the others, we return from here.
                if not config.custom_learning_rate_scheduler:
                    raise AssertionError("Must specify a class when using a custom LR scheduler.")
                if "." not in config.custom_learning_rate_scheduler:
                    raise AssertionError("Custom class name must be in the format <module>.<class>")
                klass = config.custom_learning_rate_scheduler.split(".")[-1]
                module = config.custom_learning_rate_scheduler.removesuffix("." + klass)
                module = importlib.import_module(module)
                klass = getattr(module, klass)
                # Compile arguments into single dict.
                args = {}
                for pd in config.scheduler_params:
                    key = pd["key"]
                    value = pd["value"]
                    # Special values
                    match value:
                        case "%LR%":
                            value = config.learning_rate
                        case "%EPOCHS%":
                            value = num_epochs
                        case "%STEPS_PER_EPOCH%":
                            value = steps_per_epoch
                        case "%TOTAL_STEPS%":
                            value = total_steps
                        case "%SCHEDULER_STEPS%":
                            value = scheduler_steps
                        case _:
                            value = ast.literal_eval(value)
                    args[key] = value
                scheduler = klass(optimizer=optimizer,
                                last_epoch=int(global_step / gradient_accumulation_steps) - 1,
                                **args)
                if warmup_steps > 0:
                    warmup_scheduler = LambdaLR(
                        optimizer=optimizer,
                        lr_lambda=lr_lambda_warmup(warmup_steps, lr_lambda_constant()),
                        last_epoch=int(global_step / gradient_accumulation_steps) - 1)
                    scheduler = SequentialLR(
                        optimizer,
                        schedulers=[warmup_scheduler, scheduler],
                        milestones=[warmup_steps],
                        last_epoch=int(global_step / gradient_accumulation_steps) - 1)
                return scheduler
            case _:
                lr_lambda = lr_lambda_constant()

        if warmup_steps > 0 and not (config.optimizer.optimizer.is_schedule_free or config.use_schedulefree_wrapper):
            lr_lambda = lr_lambda_warmup(warmup_steps, lr_lambda)

        lr_lambdas.append(lr_lambda)

    return LambdaLR(
        optimizer=optimizer,
        lr_lambda=lr_lambdas,
        last_epoch=int(global_step / gradient_accumulation_steps) - 1,
    )


def create_noise_scheduler(
        noise_scheduler: NoiseScheduler,
        original_noise_scheduler: SchedulerMixin = None,
        num_inference_timesteps: int = None,
):
    scheduler = None

    num_inference_timesteps = num_inference_timesteps or 20
    num_train_timesteps = original_noise_scheduler.config.num_train_timesteps if hasattr(
        original_noise_scheduler.config, "num_train_timesteps") else 1000
    beta_start = original_noise_scheduler.config.beta_start if hasattr(original_noise_scheduler.config,
                                                                       "beta_start") else 0.00085
    beta_end = original_noise_scheduler.config.beta_end if hasattr(original_noise_scheduler.config,
                                                                   "beta_end") else 0.012
    beta_schedule = original_noise_scheduler.config.beta_schedule if hasattr(original_noise_scheduler.config,
                                                                             "beta_schedule") else "scaled_linear"
    prediction_type = original_noise_scheduler.config.prediction_type if hasattr(original_noise_scheduler.config,
                                                                                 "prediction_type") else "epsilon"

    match noise_scheduler:
        case NoiseScheduler.DDIM:
            scheduler = DDIMScheduler(
                num_train_timesteps=num_train_timesteps,
                beta_start=beta_start,
                beta_end=beta_end,
                beta_schedule=beta_schedule,
                trained_betas=None,
                clip_sample=False,
                set_alpha_to_one=False,
                steps_offset=1,
                prediction_type=prediction_type,
            )
        case NoiseScheduler.EULER:
            scheduler = EulerDiscreteScheduler(
                num_train_timesteps=num_train_timesteps,
                beta_start=beta_start,
                beta_end=beta_end,
                beta_schedule=beta_schedule,
                trained_betas=None,
                steps_offset=1,
                prediction_type=prediction_type,
                use_karras_sigmas=False,
            )
        case NoiseScheduler.EULER_A:
            scheduler = EulerAncestralDiscreteScheduler(
                num_train_timesteps=num_train_timesteps,
                beta_start=beta_start,
                beta_end=beta_end,
                beta_schedule=beta_schedule,
                trained_betas=None,
                steps_offset=1,
                prediction_type=prediction_type,
            )
        case NoiseScheduler.DPMPP:
            scheduler = DPMSolverMultistepScheduler(
                num_train_timesteps=num_train_timesteps,
                beta_start=beta_start,
                beta_end=beta_end,
                beta_schedule=beta_schedule,
                trained_betas=None,
                steps_offset=0,
                prediction_type=prediction_type,
                use_karras_sigmas=False,
                algorithm_type="dpmsolver++"
            )
        case NoiseScheduler.DPMPP_SDE:
            scheduler = DPMSolverMultistepScheduler(
                num_train_timesteps=num_train_timesteps,
                beta_start=beta_start,
                beta_end=beta_end,
                beta_schedule=beta_schedule,
                trained_betas=None,
                steps_offset=0,
                prediction_type=prediction_type,
                use_karras_sigmas=False,
                algorithm_type="sde-dpmsolver++"
            )
        case NoiseScheduler.UNIPC:
            scheduler = UniPCMultistepScheduler(
                num_train_timesteps=num_train_timesteps,
                beta_start=beta_start,
                beta_end=beta_end,
                beta_schedule=beta_schedule,
                trained_betas=None,
                steps_offset=1,
                prediction_type=prediction_type,
                use_karras_sigmas=False,
            )
        case NoiseScheduler.EULER_KARRAS:
            scheduler = EulerDiscreteScheduler(
                num_train_timesteps=num_train_timesteps,
                beta_start=beta_start,
                beta_end=beta_end,
                beta_schedule=beta_schedule,
                trained_betas=None,
                steps_offset=1,
                prediction_type=prediction_type,
                use_karras_sigmas=True,
            )
        case NoiseScheduler.DPMPP_KARRAS:
            scheduler = DPMSolverMultistepScheduler(
                num_train_timesteps=num_train_timesteps,
                beta_start=beta_start,
                beta_end=beta_end,
                beta_schedule=beta_schedule,
                trained_betas=None,
                steps_offset=1,
                prediction_type=prediction_type,
                use_karras_sigmas=True,
                algorithm_type="dpmsolver++"
            )
        case NoiseScheduler.DPMPP_SDE_KARRAS:
            scheduler = DPMSolverMultistepScheduler(
                num_train_timesteps=num_train_timesteps,
                beta_start=beta_start,
                beta_end=beta_end,
                beta_schedule=beta_schedule,
                trained_betas=None,
                steps_offset=1,
                prediction_type=prediction_type,
                use_karras_sigmas=True,
                algorithm_type="sde-dpmsolver++"
            )
        case NoiseScheduler.UNIPC_KARRAS:
            scheduler = UniPCMultistepScheduler(
                num_train_timesteps=num_train_timesteps,
                beta_start=beta_start,
                beta_end=beta_end,
                beta_schedule=beta_schedule,
                trained_betas=None,
                steps_offset=1,
                prediction_type=prediction_type,
                use_karras_sigmas=True,
            )

    if scheduler:
        scheduler.set_timesteps(num_inference_timesteps)

    return scheduler<|MERGE_RESOLUTION|>--- conflicted
+++ resolved
@@ -1107,46 +1107,6 @@
         warmup_steps = 0
 
     scheduler_steps = total_steps - warmup_steps
-<<<<<<< HEAD
-    lr_lambdas = []
-
-    for learning_rate_scheduler in learning_rate_schedulers:
-        # Force schedule-free algorithms to constant schedule.
-        if config.optimizer.optimizer.is_schedule_free or config.use_schedulefree_wrapper:
-            learning_rate_scheduler = LearningRateScheduler.CONSTANT
-
-        match learning_rate_scheduler:
-            case LearningRateScheduler.CONSTANT:
-                lr_lambda = lr_lambda_constant()
-
-            case LearningRateScheduler.LINEAR:
-                lr_lambda = lr_lambda_linear(
-                    scheduler_steps
-                )
-
-            case LearningRateScheduler.COSINE:
-                lr_lambda = lr_lambda_cosine(
-                    scheduler_steps,
-                    eta_min
-                )
-
-            case LearningRateScheduler.COSINE_WITH_RESTARTS:
-                lr_lambda = lr_lambda_cosine_with_restarts(
-                    scheduler_steps, num_cycles, eta_min
-                )
-
-            case LearningRateScheduler.COSINE_WITH_HARD_RESTARTS:
-                lr_lambda = lr_lambda_cosine_with_hard_restarts(
-                    scheduler_steps, num_cycles, eta_min
-                )
-            case LearningRateScheduler.REX:
-                lr_lambda = lr_lambda_rex(
-                    scheduler_steps
-                )
-            case LearningRateScheduler.ADAFACTOR:
-                from transformers.optimization import AdafactorSchedule
-                return AdafactorSchedule(
-=======
 
     # Force schedule-free algorithms to constant schedule.
     if config.optimizer.optimizer.is_schedule_free:
@@ -1226,7 +1186,6 @@
                     lr_lambda=lr_lambda_warmup(warmup_steps, lr_lambda_constant()),
                     last_epoch=int(global_step / gradient_accumulation_steps) - 1)
                 scheduler = SequentialLR(
->>>>>>> 6ab99981
                     optimizer,
                     initial_lr=optimizer.state_dict()['param_groups'][0]['initial_lr'],
                 )
