--- conflicted
+++ resolved
@@ -693,10 +693,7 @@
         parameters=parameters,
         decay=config.ema_decay,
         update_step_interval=config.ema_update_step_interval,
-<<<<<<< HEAD
-=======
         total_step=config,
->>>>>>> 71f53e7f
         device=device,
     )
 
