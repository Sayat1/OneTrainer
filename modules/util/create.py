--- conflicted
+++ resolved
@@ -407,31 +407,23 @@
         parameter_group_collection: NamedParameterGroupCollection,
         state_dict: dict | None,
         config: TrainConfig,
-<<<<<<< HEAD
-        parameter:list[dict] | None = None
-) -> torch.optim.Optimizer:
+) -> torch.optim.Optimizer | None:
     optimizer = None
     optimizer_config = config.optimizer
+
+    if optimizer_config.optimizer is None:
+        return None
+
+    if config.gradient_checkpointing.offload() and config.layer_offload_fraction > 0:
+        if (not optimizer_config.optimizer.supports_fused_back_pass() or not optimizer_config.fused_back_pass) \
+                and config.training_method == TrainingMethod.FINE_TUNE:
+            raise RuntimeError('layer offloading can only be used for fine tuning when using an optimizer that supports "fused_back_pass"')
 
     if parameter:
         parameters = parameter
     else:
         parameters = parameter_group_collection.parameters_for_optimizer(config)
-=======
-) -> torch.optim.Optimizer | None:
-    optimizer = None
-    optimizer_config = config.optimizer
-
-    if optimizer_config.optimizer is None:
-        return None
-
-    if config.gradient_checkpointing.offload() and config.layer_offload_fraction > 0:
-        if (not optimizer_config.optimizer.supports_fused_back_pass() or not optimizer_config.fused_back_pass) \
-                and config.training_method == TrainingMethod.FINE_TUNE:
-            raise RuntimeError('layer offloading can only be used for fine tuning when using an optimizer that supports "fused_back_pass"')
-
-    parameters = parameter_group_collection.parameters_for_optimizer(config)
->>>>>>> e2f8cf89
+        
     match config.optimizer.optimizer:
 
         # SGD Optimizer
@@ -1121,9 +1113,6 @@
     [arguments.pop(u_key) for u_key in unused_keys]
     if config.use_mechanic:
         from mechanic_pytorch import mechanize
-<<<<<<< HEAD
-        optimizer = mechanize(type(optimizer),log_func=print,log_every=optimizer_config.log_every if optimizer_config.log_every else 0)(params=parameters,**arguments)
-=======
         optimizer = mechanize(type(optimizer))(params=parameters,**arguments)
     if config.use_schedulefree_wrapper:
         from schedulefree import ScheduleFreeWrapper
@@ -1131,7 +1120,6 @@
                                         weight_lr_power=optimizer_config.weight_lr_power if optimizer_config.weight_lr_power is not None else 2.0, \
                                         weight_decay_at_y=arguments.get("weight_decay",0.0))
         #optimizer.__name__ = "ScheduleFree" + optimizer.__name__
->>>>>>> e2f8cf89
     print(f"using {type(optimizer).__name__} optimizer")
     print(f"final optimizer args | {arguments}")
     del arguments
