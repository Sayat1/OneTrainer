--- conflicted
+++ resolved
@@ -948,7 +948,6 @@
                 adam_debias=optimizer_config.adam_debias if optimizer_config.adam_debias is not None else False,
                 eps=optimizer_config.eps if optimizer_config.eps is not None else 1e-8,
             )
-<<<<<<< HEAD
         
         case Optimizer.SOAP:
             from pytorch_optimizer.optimizer.soap import SOAP
@@ -962,7 +961,6 @@
             )
 
 
-=======
         case Optimizer.ADOPT:
             from pytorch_optimizer.optimizer.adopt import ADOPT
             optimizer = ADOPT(
@@ -977,7 +975,6 @@
                 eps=optimizer_config.eps if optimizer_config.eps is not None else 1e-6,
             )
 
->>>>>>> 8b31af4e
 
     if state_dict is not None and optimizer is not None:
         if 'param_group_mapping' not in state_dict:
