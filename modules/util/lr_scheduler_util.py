--- conflicted
+++ resolved
@@ -34,14 +34,6 @@
 
 def lr_lambda_cosine(
         scheduler_steps: int,
-<<<<<<< HEAD
-        eta_min: float,
-):
-    def lr_lambda(current_step: int):
-        progress = float(current_step) / float(scheduler_steps)
-        schedule = math.cos(progress * math.pi)
-        return max(eta_min, eta_min + 0.5 * (1.0-eta_min) * (1.0 + schedule))
-=======
         min_factor: float = 1.0,
 ):
     def lr_lambda(current_step: int):
@@ -50,7 +42,6 @@
         factor = max(0.0, cos_val)
         factor = apply_min_factor(factor, min_factor)
         return factor
->>>>>>> 6ab99981
 
     return lr_lambda
 
@@ -58,14 +49,6 @@
 def lr_lambda_cosine_with_restarts(
         scheduler_steps: int,
         num_cycles: float,
-<<<<<<< HEAD
-        eta_min: float,
-):
-    def lr_lambda(current_step: int):
-        progress = float(min(current_step, scheduler_steps - 1)) / float(scheduler_steps)
-        schedule = math.cos(progress * 2.0 * math.pi * num_cycles)
-        return max(eta_min, eta_min + 0.5 * (1.0-eta_min) * (1.0 + schedule))
-=======
         min_factor: float = 1.0,
 ):
     def lr_lambda(current_step: int):
@@ -74,7 +57,6 @@
         factor = max(0.0, cos_val)
         factor = apply_min_factor(factor, min_factor)
         return factor
->>>>>>> 6ab99981
 
     return lr_lambda
 
@@ -83,14 +65,6 @@
 def lr_lambda_cosine_with_hard_restarts(
         scheduler_steps: int,
         num_cycles: float,
-<<<<<<< HEAD
-        eta_min: float,
-):
-    def lr_lambda(current_step: int):
-        progress = float(min(current_step, scheduler_steps - 1)) / float(scheduler_steps)
-        schedule = math.cos(((progress * num_cycles) % 1.0) * math.pi)
-        return max(eta_min, eta_min + 0.5 * (1.0-eta_min) * (1.0 + schedule))
-=======
         min_factor: float = 1.0,
 ):
     def lr_lambda(current_step: int):
@@ -99,7 +73,6 @@
         factor = max(0.0, cos_val)
         factor = apply_min_factor(factor, min_factor)
         return factor
->>>>>>> 6ab99981
 
     return lr_lambda
 
