--- conflicted
+++ resolved
@@ -1,9 +1,6 @@
 import inspect
-<<<<<<< HEAD
 import os
 import sys
-=======
->>>>>>> 6ab99981
 from collections.abc import Callable
 
 from modules.model.PixArtAlphaModel import PixArtAlphaModel
