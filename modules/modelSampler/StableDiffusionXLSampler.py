--- conflicted
+++ resolved
@@ -1,10 +1,7 @@
 import inspect
 import os
 import sys
-<<<<<<< HEAD
-=======
 import psutil
->>>>>>> de775806
 from pathlib import Path
 from typing import Callable
 
@@ -172,14 +169,9 @@
                 )
 
             combined_prompt_embedding = torch.cat([negative_prompt_embedding, prompt_embedding])
-<<<<<<< HEAD
-
-            #self.model.text_encoder_to(self.temp_device)
-=======
             
             if psutil.virtual_memory()[1] > 2e+9:
                 self.model.text_encoder_to(self.temp_device)
->>>>>>> de775806
             torch_gc()
 
             # prepare timesteps
@@ -496,12 +488,8 @@
 
         combined_prompt_embedding = torch.cat([negative_prompt_embedding, prompt_embedding])
 
-<<<<<<< HEAD
-        #self.model.text_encoder_to(self.temp_device)
-=======
         if psutil.virtual_memory()[1] > 2e+9:
             self.model.text_encoder_to(self.temp_device)
->>>>>>> de775806
         torch_gc()
 
         # prepare timesteps
