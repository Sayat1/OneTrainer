import inspect
import os
import sys
import psutil
from pathlib import Path
from typing import Callable

import torch
from PIL import Image
from torch import nn
from torchvision.transforms import transforms
from tqdm import tqdm

from modules.model.StableDiffusionXLModel import StableDiffusionXLModel
from modules.modelSampler.BaseModelSampler import BaseModelSampler
from modules.util import create
from modules.util.enum.ImageFormat import ImageFormat
from modules.util.enum.ModelType import ModelType
from modules.util.enum.NoiseScheduler import NoiseScheduler
from modules.util.config.SampleConfig import SampleConfig
from modules.util.torch_util import torch_gc


class StableDiffusionXLSampler(BaseModelSampler):
    def __init__(
            self,
            train_device: torch.device,
            temp_device: torch.device,
            model: StableDiffusionXLModel,
            model_type: ModelType,
    ):
        super(StableDiffusionXLSampler, self).__init__(train_device, temp_device)

        self.model = model
        self.model_type = model_type
        self.pipeline = model.create_pipeline()

    @torch.no_grad()
    def __sample_base(
            self,
            prompt: str,
            negative_prompt: str,
            height: int,
            width: int,
            seed: int,
            random_seed: bool,
            diffusion_steps: int,
            cfg_scale: float,
            noise_scheduler: NoiseScheduler,
            cfg_rescale: float = 0.7,
            text_encoder_layer_skip: int = 0,
            force_last_timestep: bool = False,
            on_update_progress: Callable[[int, int], None] = lambda _, __: None,
    ) -> Image.Image:
        with self.model.autocast_context:
            generator = torch.Generator(device=self.train_device)
            if random_seed:
                generator.seed()
            else:
                generator.manual_seed(seed)

            tokenizer_1 = self.model.tokenizer_1
            tokenizer_2 = self.model.tokenizer_2
            text_encoder_1 = self.model.text_encoder_1
            text_encoder_2 = self.model.text_encoder_2
            noise_scheduler = create.create_noise_scheduler(noise_scheduler, self.model.noise_scheduler, diffusion_steps)
            image_processor = self.pipeline.image_processor
            unet = self.pipeline.unet
            vae = self.pipeline.vae
            vae_scale_factor = self.pipeline.vae_scale_factor

            # prepare prompt
            self.model.text_encoder_to(self.train_device)
            tokenizer_1_output = tokenizer_1(
                prompt,
                padding='max_length',
                truncation=True,
                max_length=tokenizer_1.model_max_length,
                return_tensors="pt",
            )
            tokens_1 = tokenizer_1_output.input_ids.to(self.train_device)
            if hasattr(text_encoder_1.config, "use_attention_mask") and text_encoder_1.config.use_attention_mask:
                tokens_1_attention_mask = tokenizer_1_output.attention_mask.to(self.train_device)
            else:
                tokens_1_attention_mask = None

            tokenizer_2_output = tokenizer_2(
                prompt,
                padding='max_length',
                truncation=True,
                max_length=tokenizer_2.model_max_length,
                return_tensors="pt",
            )
            tokens_2 = tokenizer_2_output.input_ids.to(self.train_device)
            if hasattr(text_encoder_2.config, "use_attention_mask") and text_encoder_2.config.use_attention_mask:
                tokens_2_attention_mask = tokenizer_2_output.attention_mask.to(self.train_device)
            else:
                tokens_2_attention_mask = None

            negative_tokenizer_1_output = tokenizer_1(
                negative_prompt,
                padding='max_length',
                truncation=True,
                max_length=tokenizer_1.model_max_length,
                return_tensors="pt",
            )
            negative_tokens_1 = negative_tokenizer_1_output.input_ids.to(self.train_device)
            if hasattr(text_encoder_1.config, "use_attention_mask") and text_encoder_1.config.use_attention_mask:
                negative_tokens_1_attention_mask = negative_tokenizer_1_output.attention_mask.to(self.train_device)
            else:
                negative_tokens_1_attention_mask = None

            negative_tokenizer_2_output = tokenizer_2(
                negative_prompt,
                padding='max_length',
                truncation=True,
                max_length=tokenizer_2.model_max_length,
                return_tensors="pt",
            )
            negative_tokens_2 = negative_tokenizer_2_output.input_ids.to(self.train_device)
            if hasattr(text_encoder_2.config, "use_attention_mask") and text_encoder_2.config.use_attention_mask:
                negative_tokens_2_attention_mask = negative_tokenizer_2_output.attention_mask.to(self.train_device)
            else:
                negative_tokens_2_attention_mask = None

            with torch.autocast(self.train_device.type):
                text_encoder_1_output = text_encoder_1(
                    tokens_1,
                    attention_mask=tokens_1_attention_mask,
                    output_hidden_states=True,
                    return_dict=True,
                )
                text_encoder_1_output = text_encoder_1_output.hidden_states[-(2 + text_encoder_layer_skip)]

                text_encoder_2_output = text_encoder_2(
                    tokens_2,
                    attention_mask=tokens_2_attention_mask,
                    output_hidden_states=True,
                    return_dict=True,
                )
                pooled_text_encoder_2_output = text_encoder_2_output.text_embeds
                text_encoder_2_output = text_encoder_2_output.hidden_states[-(2 + text_encoder_layer_skip)]

                prompt_embedding = torch.concat(
                    [text_encoder_1_output, text_encoder_2_output], dim=-1
                )

                negative_text_encoder_1_output = text_encoder_1(
                    negative_tokens_1,
                    attention_mask=negative_tokens_1_attention_mask,
                    output_hidden_states=True,
                    return_dict=True,
                )
                negative_text_encoder_1_output = \
                    negative_text_encoder_1_output.hidden_states[-(2 + text_encoder_layer_skip)]

                negative_text_encoder_2_output = text_encoder_2(
                    negative_tokens_2,
                    attention_mask=negative_tokens_2_attention_mask,
                    output_hidden_states=True,
                    return_dict=True,
                )
                negative_pooled_text_encoder_2_output = negative_text_encoder_2_output.text_embeds
                negative_text_encoder_2_output = \
                    negative_text_encoder_2_output.hidden_states[-(2 + text_encoder_layer_skip)]

                negative_prompt_embedding = torch.concat(
                    [negative_text_encoder_1_output, negative_text_encoder_2_output], dim=-1
                )

            combined_prompt_embedding = torch.cat([negative_prompt_embedding, prompt_embedding])
            
            if psutil.virtual_memory()[1] > 2e+9:
                self.model.text_encoder_to(self.temp_device)
            torch_gc()

            # prepare timesteps
            noise_scheduler.set_timesteps(diffusion_steps, device=self.train_device)
            timesteps = noise_scheduler.timesteps

            if force_last_timestep:
                last_timestep = torch.ones(1, device=self.train_device, dtype=torch.int64) \
                                * (noise_scheduler.config.num_train_timesteps - 1)

                # add the final timestep to force predicting with zero snr
                timesteps = torch.cat([last_timestep, timesteps])

            original_height = height
            original_width = width
            crops_coords_top = 0
            crops_coords_left = 0
            target_height = height
            target_width = width

            add_time_ids = torch.tensor([
                original_height,
                original_width,
                crops_coords_top,
                crops_coords_left,
                target_height,
                target_width
            ]).unsqueeze(dim=0)

            add_time_ids = add_time_ids.to(
                device=self.train_device,
            )

            # prepare latent image
            num_channels_latents = unet.config.in_channels
            latent_image = torch.randn(
                size=(1, num_channels_latents, height // vae_scale_factor, width // vae_scale_factor),
                generator=generator,
                device=self.train_device,
                dtype=torch.float32,
            ) * noise_scheduler.init_noise_sigma

            added_cond_kwargs = {
                "text_embeds": torch.concat([pooled_text_encoder_2_output, negative_pooled_text_encoder_2_output], dim=0),
                "time_ids": torch.concat([add_time_ids] * 2, dim=0),
            }

            # denoising loop
            extra_step_kwargs = {}
            if "generator" in set(inspect.signature(noise_scheduler.step).parameters.keys()):
                extra_step_kwargs["generator"] = generator

            # denoising loop
            self.model.unet_to(self.train_device)
            for i, timestep in enumerate(tqdm(timesteps, position=0,file=sys.stdout, desc="sampling")):
<<<<<<< HEAD
=======
                if force_last_timestep and timesteps.size(0)-1 == i :
                    continue
>>>>>>> 74152b0d
                latent_model_input = torch.cat([latent_image] * 2)
                latent_model_input = noise_scheduler.scale_model_input(latent_model_input, timestep)

                # predict the noise residual
                with torch.autocast(self.train_device.type):
                    noise_pred = unet(
                        sample=latent_model_input,
                        timestep=timestep,
                        encoder_hidden_states=combined_prompt_embedding,
                        added_cond_kwargs=added_cond_kwargs,
                    )[0]

                # cfg
                noise_pred_negative, noise_pred_positive = noise_pred.chunk(2)
                noise_pred = noise_pred_negative + cfg_scale * (noise_pred_positive - noise_pred_negative)

                if cfg_rescale > 0.0:
                    # From: Common Diffusion Noise Schedules and Sample Steps are Flawed (https://arxiv.org/abs/2305.08891)
                    std_positive = noise_pred_positive.std(dim=list(range(1, noise_pred_positive.ndim)), keepdim=True)
                    std_pred = noise_pred.std(dim=list(range(1, noise_pred.ndim)), keepdim=True)
                    noise_pred_rescaled = noise_pred * (std_positive / std_pred)
                    noise_pred = (
                            cfg_rescale * noise_pred_rescaled + (1 - cfg_rescale) * noise_pred
                    )

                # compute the previous noisy sample x_t -> x_t-1
                latent_image = noise_scheduler.step(
                    noise_pred, timestep, latent_image, return_dict=False, **extra_step_kwargs
                )[0]

                on_update_progress(i + 1, len(timesteps))

            if psutil.virtual_memory()[1] > 5e+9:
                self.model.unet_to(self.temp_device)
            torch_gc()

            # decode
            self.model.vae_to(self.train_device)

            latent_image = latent_image.to(dtype=self.model.vae_train_dtype.torch_dtype())
            with self.model.vae_autocast_context:
                image = vae.decode(latent_image / vae.config.scaling_factor, return_dict=False)[0]

            do_denormalize = [True] * image.shape[0]
            image = image_processor.postprocess(image, output_type='pil', do_denormalize=do_denormalize)

            self.model.vae_to(self.temp_device)

            return image[0]

    def __create_erode_kernel(self, device):
        kernel_radius = 2

        kernel_size = kernel_radius * 2 + 1
        kernel_weights = torch.ones(1, 1, kernel_size, kernel_size) / (kernel_size * kernel_size)
        kernel = nn.Conv2d(
            in_channels=1, out_channels=1, kernel_size=kernel_size, bias=False, padding_mode='replicate',
            padding=kernel_radius
        )
        kernel.weight.data = kernel_weights
        kernel.requires_grad_(False)
        kernel.to(device)
        return kernel

    @torch.no_grad()
    def __sample_inpainting(
            self,
            prompt: str,
            negative_prompt: str,
            height: int,
            width: int,
            seed: int,
            random_seed: bool,
            diffusion_steps: int,
            cfg_scale: float,
            noise_scheduler: NoiseScheduler,
            cfg_rescale: float = 0.7,
            sample_inpainting: bool = False,
            base_image_path: str = "",
            mask_image_path: str = "",
            text_encoder_layer_skip: int = 0,
            force_last_timestep: bool = False,
            on_update_progress: Callable[[int, int], None] = lambda _, __: None,
    ) -> Image.Image:
        generator = torch.Generator(device=self.train_device)
        if random_seed:
            generator.seed()
        else:
            generator.manual_seed(seed)

        tokenizer_1 = self.model.tokenizer_1
        tokenizer_2 = self.model.tokenizer_2
        text_encoder_1 = self.model.text_encoder_1
        text_encoder_2 = self.model.text_encoder_2
        noise_scheduler = create.create_noise_scheduler(noise_scheduler, self.model.noise_scheduler, diffusion_steps)
        image_processor = self.pipeline.image_processor
        unet = self.pipeline.unet
        vae = self.pipeline.vae
        vae_scale_factor = self.pipeline.vae_scale_factor

        # prepare conditioning image
        self.model.vae_to(self.train_device)

        with self.model.vae_autocast_context:
            if sample_inpainting:
                t = transforms.Compose([
                    transforms.ToTensor(),
                    transforms.Resize(
                        (height, width), interpolation=transforms.InterpolationMode.BILINEAR, antialias=True
                    ),
                ])

                image = Image.open(base_image_path).convert("RGB")
                image = t(image).to(
                    dtype=self.model.vae_train_dtype.torch_dtype(),
                    device=self.train_device,
                )

                mask = Image.open(mask_image_path).convert("L")
                mask = t(mask).to(
                    dtype=self.model.train_dtype.torch_dtype(),
                    device=self.train_device,
                )

                erode_kernel = self.__create_erode_kernel(self.train_device)
                eroded_mask = erode_kernel(mask)
                eroded_mask = (eroded_mask > 0.5).float()

                image = (image * 2.0) - 1.0
                conditioning_image = (image * (1 - eroded_mask))
                conditioning_image = conditioning_image.unsqueeze(0)

                latent_conditioning_image = vae.encode(
                    conditioning_image).latent_dist.mode() * vae.config.scaling_factor

                rescale_mask = transforms.Resize(
                    (round(mask.shape[1] // 8), round(mask.shape[2] // 8)),
                    interpolation=transforms.InterpolationMode.BILINEAR,
                    antialias=True
                )
                latent_mask = rescale_mask(mask)
                latent_mask = (latent_mask > 0).float()
                latent_mask = latent_mask.unsqueeze(0)
            else:
                conditioning_image = torch.zeros(
                    (1, 3, height, width),
                    dtype=self.model.vae_train_dtype.torch_dtype(),
                    device=self.train_device,
                )
                conditioning_image = conditioning_image
                latent_conditioning_image = vae.encode(conditioning_image).latent_dist.mode() * vae.config.scaling_factor
                latent_mask = torch.ones(
                    size=(1, 1, latent_conditioning_image.shape[2], latent_conditioning_image.shape[3]),
                    dtype=self.model.train_dtype.torch_dtype(),
                    device=self.train_device
                )

        self.model.vae_to(self.temp_device)
        torch_gc()

        # prepare prompt
        self.model.text_encoder_to(self.train_device)
        tokenizer_1_output = tokenizer_1(
            prompt,
            padding='max_length',
            truncation=True,
            max_length=tokenizer_1.model_max_length,
            return_tensors="pt",
        )
        tokens_1 = tokenizer_1_output.input_ids.to(self.train_device)
        if hasattr(text_encoder_1.config, "use_attention_mask") and text_encoder_1.config.use_attention_mask:
            tokens_1_attention_mask = tokenizer_1_output.attention_mask.to(self.train_device)
        else:
            tokens_1_attention_mask = None

        tokenizer_2_output = tokenizer_2(
            prompt,
            padding='max_length',
            truncation=True,
            max_length=tokenizer_2.model_max_length,
            return_tensors="pt",
        )
        tokens_2 = tokenizer_2_output.input_ids.to(self.train_device)
        if hasattr(text_encoder_2.config, "use_attention_mask") and text_encoder_2.config.use_attention_mask:
            tokens_2_attention_mask = tokenizer_2_output.attention_mask.to(self.train_device)
        else:
            tokens_2_attention_mask = None

        negative_tokenizer_1_output = tokenizer_1(
            negative_prompt,
            padding='max_length',
            truncation=True,
            max_length=tokenizer_1.model_max_length,
            return_tensors="pt",
        )
        negative_tokens_1 = negative_tokenizer_1_output.input_ids.to(self.train_device)
        if hasattr(text_encoder_1.config, "use_attention_mask") and text_encoder_1.config.use_attention_mask:
            negative_tokens_1_attention_mask = negative_tokenizer_1_output.attention_mask.to(self.train_device)
        else:
            negative_tokens_1_attention_mask = None

        negative_tokenizer_2_output = tokenizer_2(
            negative_prompt,
            padding='max_length',
            truncation=True,
            max_length=tokenizer_2.model_max_length,
            return_tensors="pt",
        )
        negative_tokens_2 = negative_tokenizer_2_output.input_ids.to(self.train_device)
        if hasattr(text_encoder_2.config, "use_attention_mask") and text_encoder_2.config.use_attention_mask:
            negative_tokens_2_attention_mask = negative_tokenizer_2_output.attention_mask.to(self.train_device)
        else:
            negative_tokens_2_attention_mask = None

        with torch.autocast(self.train_device.type):
            text_encoder_1_output = text_encoder_1(
                tokens_1,
                attention_mask=tokens_1_attention_mask,
                output_hidden_states=True,
                return_dict=True,
            )
            text_encoder_1_output = text_encoder_1_output.hidden_states[-(2 + text_encoder_layer_skip)]

            text_encoder_2_output = text_encoder_2(
                tokens_2,
                attention_mask=tokens_2_attention_mask,
                output_hidden_states=True,
                return_dict=True,
            )
            pooled_text_encoder_2_output = text_encoder_2_output.text_embeds
            text_encoder_2_output = text_encoder_2_output.hidden_states[-(2 + text_encoder_layer_skip)]

            prompt_embedding = torch.concat(
                [text_encoder_1_output, text_encoder_2_output], dim=-1
            )

            negative_text_encoder_1_output = text_encoder_1(
                negative_tokens_1,
                attention_mask=negative_tokens_1_attention_mask,
                output_hidden_states=True,
                return_dict=True,
            )
            negative_text_encoder_1_output = \
                negative_text_encoder_1_output.hidden_states[-(2 + text_encoder_layer_skip)]

            negative_text_encoder_2_output = text_encoder_2(
                negative_tokens_2,
                attention_mask=negative_tokens_2_attention_mask,
                output_hidden_states=True,
                return_dict=True,
            )
            negative_pooled_text_encoder_2_output = negative_text_encoder_2_output.text_embeds
            negative_text_encoder_2_output = \
                negative_text_encoder_2_output.hidden_states[-(2 + text_encoder_layer_skip)]

            negative_prompt_embedding = torch.concat(
                [negative_text_encoder_1_output, negative_text_encoder_2_output], dim=-1
            )

        combined_prompt_embedding = torch.cat([negative_prompt_embedding, prompt_embedding])

        if psutil.virtual_memory()[1] > 2e+9:
            self.model.text_encoder_to(self.temp_device)
        torch_gc()

        # prepare timesteps
        noise_scheduler.set_timesteps(diffusion_steps, device=self.train_device)
        timesteps = noise_scheduler.timesteps

        if force_last_timestep:
            last_timestep = torch.ones(1, device=self.train_device, dtype=torch.int64) \
                            * (noise_scheduler.config.num_train_timesteps - 1)

            # add the final timestep to force predicting with zero snr
            timesteps = torch.cat([last_timestep, timesteps])

        original_height = height
        original_width = width
        crops_coords_top = 0
        crops_coords_left = 0
        target_height = height
        target_width = width

        add_time_ids = torch.tensor([
            original_height,
            original_width,
            crops_coords_top,
            crops_coords_left,
            target_height,
            target_width
        ]).unsqueeze(dim=0)

        add_time_ids = add_time_ids.to(
            device=self.train_device,
        )

        # prepare latent image
        num_channels_latents = latent_conditioning_image.shape[1]
        latent_image = torch.randn(
            size=(1, num_channels_latents, height // vae_scale_factor, width // vae_scale_factor),
            generator=generator,
            device=self.train_device,
            dtype=torch.float32,
        )

        if sample_inpainting:
            # SDXL inpainting is terrible at reconstructing from pure noise.
            # This removes the last timestep to let the model know about the general image composition and brightness
            timesteps = timesteps[1:]
            latent_image = noise_scheduler.add_noise(latent_conditioning_image, latent_image, timesteps[:1])
        else:
            latent_image = latent_image * noise_scheduler.init_noise_sigma

        added_cond_kwargs = {
            "text_embeds": torch.concat([pooled_text_encoder_2_output, negative_pooled_text_encoder_2_output], dim=0),
            "time_ids": torch.concat([add_time_ids] * 2, dim=0),
        }

        # denoising loop
        extra_step_kwargs = {}
        if "generator" in set(inspect.signature(noise_scheduler.step).parameters.keys()):
            extra_step_kwargs["generator"] = generator

        # denoising loop
        self.model.unet_to(self.train_device)
        for i, timestep in enumerate(tqdm(timesteps, position=0,file=sys.stdout, desc="sampling")):
            latent_model_input = noise_scheduler.scale_model_input(latent_image, timestep)
            latent_model_input = torch.concat(
                [latent_model_input, latent_mask, latent_conditioning_image], 1
            )
            latent_model_input = torch.cat([latent_model_input] * 2)

            # predict the noise residual
            with torch.autocast(self.train_device.type):
                noise_pred = unet(
                    sample=latent_model_input,
                    timestep=timestep,
                    encoder_hidden_states=combined_prompt_embedding,
                    added_cond_kwargs=added_cond_kwargs,
                )[0]

            # cfg
            noise_pred_negative, noise_pred_positive = noise_pred.chunk(2)
            noise_pred = noise_pred_negative + cfg_scale * (noise_pred_positive - noise_pred_negative)

            if cfg_rescale > 0.0:
                # From: Common Diffusion Noise Schedules and Sample Steps are Flawed (https://arxiv.org/abs/2305.08891)
                std_positive = noise_pred_positive.std(dim=list(range(1, noise_pred_positive.ndim)), keepdim=True)
                std_pred = noise_pred.std(dim=list(range(1, noise_pred.ndim)), keepdim=True)
                noise_pred_rescaled = noise_pred * (std_positive / std_pred)
                noise_pred = (
                        cfg_rescale * noise_pred_rescaled + (1 - cfg_rescale) * noise_pred
                )

            # compute the previous noisy sample x_t -> x_t-1
            latent_image = noise_scheduler.step(
                noise_pred, timestep, latent_image, return_dict=False, **extra_step_kwargs
            )[0]

            on_update_progress(i + 1, len(timesteps))

        if psutil.virtual_memory()[1] > 5e+9:
            self.model.unet_to(self.temp_device)
        torch_gc()

        # decode
        self.model.vae_to(self.train_device)

        latent_image = latent_image.to(dtype=self.model.vae_train_dtype.torch_dtype())
        with self.model.vae_autocast_context:
            image = vae.decode(latent_image / vae.config.scaling_factor, return_dict=False)[0]

        do_denormalize = [True] * image.shape[0]
        image = image_processor.postprocess(image, output_type='pil', do_denormalize=do_denormalize)

        self.model.vae_to(self.temp_device)

        return image[0]

    def sample(
            self,
            sample_params: SampleConfig,
            destination: str,
            image_format: ImageFormat,
            text_encoder_layer_skip: int,
            force_last_timestep: bool = False,
            on_sample: Callable[[Image], None] = lambda _: None,
            on_update_progress: Callable[[int, int], None] = lambda _, __: None,
    ):
        prompt = self.model.add_embeddings_to_prompt(sample_params.prompt)
        negative_prompt = self.model.add_embeddings_to_prompt(sample_params.negative_prompt)

        if self.model_type.has_conditioning_image_input():
            image = self.__sample_inpainting(
                prompt=prompt,
                negative_prompt=negative_prompt,
                height=sample_params.height,
                width=sample_params.width,
                seed=sample_params.seed,
                random_seed=sample_params.random_seed,
                diffusion_steps=sample_params.diffusion_steps,
                cfg_scale=sample_params.cfg_scale,
                noise_scheduler=sample_params.noise_scheduler,
                cfg_rescale=0.7 if force_last_timestep else 0.0,
                sample_inpainting=sample_params.sample_inpainting,
                base_image_path=sample_params.base_image_path,
                mask_image_path=sample_params.mask_image_path,
                text_encoder_layer_skip=text_encoder_layer_skip,
                force_last_timestep=force_last_timestep,
                on_update_progress=on_update_progress,
            )
        else:
            image = self.__sample_base(
                prompt=prompt,
                negative_prompt=negative_prompt,
                height=sample_params.height,
                width=sample_params.width,
                seed=sample_params.seed,
                random_seed=sample_params.random_seed,
                diffusion_steps=sample_params.diffusion_steps,
                cfg_scale=sample_params.cfg_scale,
                noise_scheduler=sample_params.noise_scheduler,
                cfg_rescale=0.7 if force_last_timestep else 0.0,
                text_encoder_layer_skip=text_encoder_layer_skip,
                force_last_timestep=force_last_timestep,
                on_update_progress=on_update_progress,
            )

        os.makedirs(Path(destination).parent.absolute(), exist_ok=True)
        image.save(destination, format=image_format.pil_format())

        on_sample(image)<|MERGE_RESOLUTION|>--- conflicted
+++ resolved
@@ -227,11 +227,8 @@
             # denoising loop
             self.model.unet_to(self.train_device)
             for i, timestep in enumerate(tqdm(timesteps, position=0,file=sys.stdout, desc="sampling")):
-<<<<<<< HEAD
-=======
                 if force_last_timestep and timesteps.size(0)-1 == i :
                     continue
->>>>>>> 74152b0d
                 latent_model_input = torch.cat([latent_image] * 2)
                 latent_model_input = noise_scheduler.scale_model_input(latent_model_input, timestep)
 
