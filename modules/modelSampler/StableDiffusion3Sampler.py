--- conflicted
+++ resolved
@@ -1,10 +1,7 @@
 import copy
 import inspect
-<<<<<<< HEAD
 import os
 import sys
-=======
->>>>>>> 6ab99981
 from collections.abc import Callable
 
 from modules.model.StableDiffusion3Model import StableDiffusion3Model
