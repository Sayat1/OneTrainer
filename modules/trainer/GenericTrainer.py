--- conflicted
+++ resolved
@@ -514,13 +514,8 @@
             )
             if self.config.optimizer.optimizer.is_schedule_free or self.config.use_schedulefree_wrapper:
                 torch.clear_autocast_cache()
-<<<<<<< HEAD
                 [optimizer.train() for optimizer in self.model.optimizers]
-        except:
-=======
-                self.model.optimizer.train()
         except Exception:
->>>>>>> ea54c9b1
             traceback.print_exc()
             print("Could not save model. Check your disk space!")
             try:
@@ -572,7 +567,6 @@
             if self.config.gradient_accumulation_steps > 1:
                 raise RuntimeError("fused_back_step can not be used if gradient_accumulation_steps > 1")
 
-<<<<<<< HEAD
             for optimizer in self.model.optimizers:
                 for param_group in optimizer:
                     for i, parameter in enumerate(param_group["params"]):
@@ -582,42 +576,19 @@
                             if scaler:
                                 def __grad_hook(tensor: Tensor, param_group=param_group, i=i):
                                     scaler.unscale_parameter_(tensor, optimizer)
-                                    if self.config.max_grad_norm != 0.0:
-                                        nn.utils.clip_grad_norm_(tensor, self.config.max_grad_norm)
+                                    if self.config.clip_grad_norm is not None:
+                                        nn.utils.clip_grad_norm_(tensor, self.config.clip_grad_norm)
                                     scaler.maybe_opt_step_parameter(tensor, param_group, i, optimizer)
                                     tensor.grad = None
                             else:
                                 def __grad_hook(tensor: Tensor, param_group=param_group, i=i):
-                                    if self.config.max_grad_norm != 0.0:
-                                        nn.utils.clip_grad_norm_(tensor, self.config.max_grad_norm)
+                                    if self.config.clip_grad_norm is not None:
+                                        nn.utils.clip_grad_norm_(tensor, self.config.clip_grad_norm)
                                     optimizer.step_parameter(tensor, param_group, i)
                                     tensor.grad = None
 
                             handle = parameter.register_post_accumulate_grad_hook(__grad_hook)
                             self.grad_hook_handles.append(handle)
-=======
-            for param_group in self.model.optimizer.param_groups:
-                for i, parameter in enumerate(param_group["params"]):
-                    # TODO: Find a better check instead of "parameter.requires_grad".
-                    #       This will break if the some parameters don't require grad during the first training step.
-                    if parameter.requires_grad:
-                        if scaler:
-                            def __grad_hook(tensor: Tensor, param_group=param_group, i=i):
-                                scaler.unscale_parameter_(tensor, self.model.optimizer)
-                                if self.config.clip_grad_norm is not None:
-                                    nn.utils.clip_grad_norm_(tensor, self.config.clip_grad_norm)
-                                scaler.maybe_opt_step_parameter(tensor, param_group, i, self.model.optimizer)
-                                tensor.grad = None
-                        else:
-                            def __grad_hook(tensor: Tensor, param_group=param_group, i=i):
-                                if self.config.clip_grad_norm is not None:
-                                    nn.utils.clip_grad_norm_(tensor, self.config.clip_grad_norm)
-                                self.model.optimizer.step_parameter(tensor, param_group, i)
-                                tensor.grad = None
-
-                        handle = parameter.register_post_accumulate_grad_hook(__grad_hook)
-                        self.grad_hook_handles.append(handle)
->>>>>>> ea54c9b1
 
     def __before_eval(self):
         # Special case for schedule-free optimizers, which need eval()
@@ -731,47 +702,10 @@
 
                 self.callbacks.on_update_status("training")
 
-<<<<<<< HEAD
-                model_output_data = self.model_setup.predict(self.model, batch, self.config, train_progress)
-
-                loss = self.model_setup.calculate_loss(self.model, batch, model_output_data, self.config)
-
-                loss = loss / self.config.gradient_accumulation_steps
-                if scaler:
-                    scaler.scale(loss).backward()
-                else:
-                    loss.backward()
-
-                has_gradient = True
-                accumulated_loss += loss.item()
-
-                if self.__is_update_step(train_progress):
-                    if scaler and self.config.optimizer.optimizer.supports_fused_back_pass() and self.config.optimizer.fused_back_pass:
-                        for optimizer in self.model.optimizers:
-                            scaler.step_after_unscale_parameter_(optimizer)
-                        scaler.update()
-                    elif scaler:
-                        for optimizer in self.model.optimizers:
-                            scaler.unscale_(optimizer)
-                        if self.config.max_grad_norm != 0.0:
-                            nn.utils.clip_grad_norm_(self.parameters, self.config.max_grad_norm)
-                        for optimizer in self.model.optimizers:
-                            scaler.step(optimizer)
-                        scaler.update()
-                    else:
-                        if self.config.max_grad_norm != 0.0:
-                            nn.utils.clip_grad_norm_(self.parameters, self.config.max_grad_norm)
-                        [optimizer.step() for optimizer in self.model.optimizers]
-
-                    lr_scheduler.step()  # done before zero_grad, because some lr schedulers need gradients
-                    [optimizer.zero_grad(set_to_none=True) for optimizer in self.model.optimizers]
-                    has_gradient = False
-=======
                 with TorchMemoryRecorder(enabled=False):
                     model_output_data = self.model_setup.predict(self.model, batch, self.config, train_progress)
 
                     loss = self.model_setup.calculate_loss(self.model, batch, model_output_data, self.config)
->>>>>>> ea54c9b1
 
                     loss = loss / self.config.gradient_accumulation_steps
                     if scaler:
@@ -784,23 +718,25 @@
 
                     if self.__is_update_step(train_progress):
                         if scaler and self.config.optimizer.optimizer.supports_fused_back_pass() and self.config.optimizer.fused_back_pass:
-                            scaler.step_after_unscale_parameter_(self.model.optimizer)
+                            for optimizer in self.model.optimizers:
+                                scaler.step_after_unscale_parameter_(optimizer)
                             scaler.update()
                         elif scaler:
-                            scaler.unscale_(self.model.optimizer)
-                            if self.config.clip_grad_norm is not None:
-                                nn.utils.clip_grad_norm_(self.parameters, self.config.clip_grad_norm)
-                            scaler.step(self.model.optimizer)
+                            for optimizer in self.model.optimizers:
+                                scaler.unscale_(optimizer)
+                            if self.config.max_grad_norm != 0.0:
+                                nn.utils.clip_grad_norm_(self.parameters, self.config.max_grad_norm)
+                            for optimizer in self.model.optimizers:
+                                scaler.step(optimizer)
                             scaler.update()
                         else:
-                            if self.config.clip_grad_norm is not None:
-                                nn.utils.clip_grad_norm_(self.parameters, self.config.clip_grad_norm)
-                            self.model.optimizer.step()
+                            if self.config.max_grad_norm != 0.0:
+                                nn.utils.clip_grad_norm_(self.parameters, self.config.max_grad_norm)
+                            [optimizer.step() for optimizer in self.model.optimizers]
 
                         lr_scheduler.step()  # done before zero_grad, because some lr schedulers need gradients
-                        self.model.optimizer.zero_grad(set_to_none=True)
+                        [optimizer.zero_grad(set_to_none=True) for optimizer in self.model.optimizers]
                         has_gradient = False
-
                         reported_lr = self.model_setup.report_to_tensorboard(
                             self.model, self.config, lr_scheduler, self.tensorboard
                         )
