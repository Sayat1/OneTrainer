--- conflicted
+++ resolved
@@ -5,11 +5,8 @@
 import subprocess
 import sys
 import traceback
-<<<<<<< HEAD
 import psutil
-=======
 from collections.abc import Callable
->>>>>>> 6445f207
 from pathlib import Path
 
 from modules.dataLoader.BaseDataLoader import BaseDataLoader
@@ -591,11 +588,7 @@
 
         if self.config.only_cache:
             self.callbacks.on_update_status("caching")
-<<<<<<< HEAD
-            for epoch in tqdm(range(train_progress.epoch, self.config.epochs, 1),position=0,file=sys.stdout, desc="epoch"):
-=======
-            for _epoch in tqdm(range(train_progress.epoch, self.config.epochs, 1), desc="epoch"):
->>>>>>> 6445f207
+            for _epoch in tqdm(range(train_progress.epoch, self.config.epochs, 1),position=0,file=sys.stdout, desc="epoch"):
                 self.data_loader.get_data_set().start_next_epoch()
             return
 
@@ -610,12 +603,8 @@
         lr_scheduler = None
         accumulated_loss = 0.0
         ema_loss = None
-<<<<<<< HEAD
-        for epoch in tqdm(range(train_progress.epoch, self.config.epochs, 1),position=0,file=sys.stdout,leave=True ,desc="epoch"):
+        for _epoch in tqdm(range(train_progress.epoch, self.config.epochs, 1),position=0,file=sys.stdout,leave=True ,desc="epoch"):
             print("")
-=======
-        for _epoch in tqdm(range(train_progress.epoch, self.config.epochs, 1), desc="epoch"):
->>>>>>> 6445f207
             self.callbacks.on_update_status("starting epoch/caching")
 
             if self.config.latent_caching:
