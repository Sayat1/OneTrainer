--- conflicted
+++ resolved
@@ -598,26 +598,6 @@
 
                     loss = self.model_setup.calculate_loss(self.model, batch, model_output_data, self.config)
 
-<<<<<<< HEAD
-                if self.__is_update_step(train_progress):
-                    if scaler and self.config.optimizer.optimizer.supports_fused_back_pass() and self.config.optimizer.fused_back_pass:
-                        scaler.step_after_unscale_parameter_(self.model.optimizer)
-                        scaler.update()
-                    elif scaler:
-                        scaler.unscale_(self.model.optimizer)
-                        if self.config.max_grad_norm != 0.0:
-                            nn.utils.clip_grad_norm_(self.parameters, self.config.max_grad_norm)
-                        scaler.step(self.model.optimizer)
-                        scaler.update()
-                    else:
-                        if self.config.max_grad_norm != 0.0:
-                            nn.utils.clip_grad_norm_(self.parameters, self.config.max_grad_norm)
-                        self.model.optimizer.step()
-
-                    lr_scheduler.step()  # done before zero_grad, because some lr schedulers need gradients
-                    self.model.optimizer.zero_grad(set_to_none=True)
-                    has_gradient = False
-=======
                     loss = loss / self.config.gradient_accumulation_steps
                     if scaler:
                         scaler.scale(loss).backward()
@@ -633,13 +613,14 @@
                             scaler.update()
                         elif scaler:
                             scaler.unscale_(self.model.optimizer)
-                            nn.utils.clip_grad_norm_(self.parameters, 1)
+                            if self.config.max_grad_norm != 0.0:
+                                nn.utils.clip_grad_norm_(self.parameters, self.config.max_grad_norm)
                             scaler.step(self.model.optimizer)
                             scaler.update()
                         else:
-                            nn.utils.clip_grad_norm_(self.parameters, 1)
+                            if self.config.max_grad_norm != 0.0:
+                                nn.utils.clip_grad_norm_(self.parameters, self.config.max_grad_norm)
                             self.model.optimizer.step()
->>>>>>> e895ddc0
 
                         lr_scheduler.step()  # done before zero_grad, because some lr schedulers need gradients
                         self.model.optimizer.zero_grad(set_to_none=True)
