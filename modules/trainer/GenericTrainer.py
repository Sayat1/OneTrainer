--- conflicted
+++ resolved
@@ -499,20 +499,10 @@
         torch_gc()
 
         self.callbacks.on_update_status("saving")
-<<<<<<< HEAD
         output_model_destination_path = Path(self.config.output_model_destination )
         save_path = str(output_model_destination_path.parent / f"{self.config.save_filename_prefix}{output_model_destination_path.stem}-{train_progress.filename_string()}{self.config.output_model_format.file_extension()}")
-        print("Saving " + save_path)
-=======
-
-        save_path = os.path.join(
-            self.config.workspace_dir,
-            "save",
-            f"{self.config.save_filename_prefix}{get_string_timestamp()}-save-{train_progress.filename_string()}{self.config.output_model_format.file_extension()}"
-        )
         if print_msg:
             print_cb("Saving " + save_path)
->>>>>>> 8b31af4e
 
         try:
             if self.model.ema:
