--- conflicted
+++ resolved
@@ -338,15 +338,9 @@
         os.makedirs(Path(config_path).absolute(), exist_ok=True)
 
         with open(args_path, "w") as f:
-<<<<<<< HEAD
-            json.dump(self.args.to_dict(), f, indent=4)
-        shutil.copy2(self.args.concept_file_name, concepts_path)
-        #shutil.copy2(self.args.sample_definition_file_name, samples_path)
-=======
             json.dump(self.config.to_dict(), f, indent=4)
         shutil.copy2(self.config.concept_file_name, concepts_path)
-        shutil.copy2(self.config.sample_definition_file_name, samples_path)
->>>>>>> 8aed7203
+        #shutil.copy2(self.config.sample_definition_file_name, samples_path)
 
     def backup(self, train_progress: TrainProgress):
         torch_gc()
@@ -381,12 +375,7 @@
                 print("Could not delete partial backup")
                 pass
         finally:
-<<<<<<< HEAD
             pass
-=======
-            if self.config.rolling_backup:
-                self.__prune_backups(self.config.rolling_backup_count)
->>>>>>> 8aed7203
 
         self.model_setup.setup_train_device(self.model, self.config)
 
@@ -396,22 +385,13 @@
         torch_gc()
 
         self.callbacks.on_update_status("saving")
-<<<<<<< HEAD
-        output_model_destination_path = Path(self.args.output_model_destination )
+        output_model_destination_path = Path(self.config.output_model_destination )
         save_path = str(output_model_destination_path.parent / f"{output_model_destination_path.stem}-{train_progress.filename_string()}{self.args.output_model_format.file_extension()}")
         # save_path = os.path.join(
         #     self.args.workspace_dir,
         #     "save",
         #     f"{get_string_timestamp()}-save-{train_progress.filename_string()}{self.args.output_model_format.file_extension()}"
         # )
-=======
-
-        save_path = os.path.join(
-            self.config.workspace_dir,
-            "save",
-            f"{get_string_timestamp()}-save-{train_progress.filename_string()}{self.config.output_model_format.file_extension()}"
-        )
->>>>>>> 8aed7203
         print("Saving " + save_path)
 
         try:
