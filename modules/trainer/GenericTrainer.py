import json
import os
import shutil
import subprocess
import sys
import traceback
from pathlib import Path
from typing import Callable

import torch
from PIL.Image import Image
from torch import nn
from torch.cuda.amp import GradScaler
from torch.nn import Parameter
from torch.optim import Optimizer
from torch.utils.tensorboard import SummaryWriter
from torchvision.transforms.functional import pil_to_tensor
from tqdm import tqdm

from modules.dataLoader.StableDiffusionFineTuneDataLoader import StableDiffusionFineTuneDataLoader
from modules.model.BaseModel import BaseModel
from modules.modelLoader.BaseModelLoader import BaseModelLoader
from modules.modelSampler.BaseModelSampler import BaseModelSampler
from modules.modelSaver.BaseModelSaver import BaseModelSaver
from modules.modelSetup.BaseModelSetup import BaseModelSetup
from modules.trainer.BaseTrainer import BaseTrainer
from modules.util import path_util, create
from modules.util.TrainProgress import TrainProgress
from modules.util.config.TrainConfig import TrainConfig
from modules.util.callbacks.TrainCallbacks import TrainCallbacks
from modules.util.commands.TrainCommands import TrainCommands
from modules.util.dtype_util import enable_grad_scaling
from modules.util.enum.ImageFormat import ImageFormat
from modules.util.enum.ModelFormat import ModelFormat
from modules.util.enum.TimeUnit import TimeUnit
from modules.util.enum.TrainingMethod import TrainingMethod
from modules.util.config.SampleConfig import SampleConfig
from modules.util.time_util import get_string_timestamp
from modules.util.torch_util import torch_gc


class GenericTrainer(BaseTrainer):
    model_loader: BaseModelLoader
    model_setup: BaseModelSetup
    data_loader: StableDiffusionFineTuneDataLoader
    model_saver: BaseModelSaver
    model_sampler: BaseModelSampler
    model: BaseModel
    optimizer: Optimizer

    previous_sample_time: float
    sample_queue: list[Callable]

    parameters: list[Parameter]

    tensorboard_subprocess: subprocess.Popen
    tensorboard: SummaryWriter

    def __init__(self, config: TrainConfig, callbacks: TrainCallbacks, commands: TrainCommands):
        super(GenericTrainer, self).__init__(config, callbacks, commands)

        tensorboard_log_dir = os.path.join(config.workspace_dir, "tensorboard")
        os.makedirs(Path(tensorboard_log_dir).absolute(), exist_ok=True)
        self.tensorboard = SummaryWriter(os.path.join(tensorboard_log_dir, get_string_timestamp()))
        if config.tensorboard:
            tensorboard_executable = os.path.join(os.path.dirname(sys.executable), "tensorboard")

            tensorboard_args = [
                tensorboard_executable,
                "--logdir",
                tensorboard_log_dir,
                "--port",
                "6006",
                "--samples_per_plugin=images=100,scalars=10000",
            ]

            if self.config.tensorboard_expose:
                tensorboard_args.append("--bind_all")

            self.tensorboard_subprocess = subprocess.Popen(tensorboard_args)

        self.one_step_trained = False

    def start(self):
        if self.config.clear_cache_before_training and self.config.latent_caching:
            self.__clear_cache()

        if self.config.train_dtype.enable_tf():
            torch.backends.cuda.matmul.allow_tf32 = True
            torch.backends.cudnn.allow_tf32 = True

        self.model_loader = self.create_model_loader()
        self.model_setup = self.create_model_setup()

        self.callbacks.on_update_status("loading the model")

        model_names = self.config.model_names()

        if self.config.continue_last_backup:
            self.callbacks.on_update_status("searching for previous backups")
            last_backup_path = self.__get_last_backup_dirpath()

            if last_backup_path:
                if self.config.training_method == TrainingMethod.LORA:
                    model_names.lora = last_backup_path
                elif self.config.training_method == TrainingMethod.EMBEDDING:
                    model_names.embedding = [last_backup_path]
                else:  # fine-tunes
                    model_names.base_model = last_backup_path

                print(f"Continuing training from backup '{last_backup_path}'...")
            else:
                print(f"No backup found, continuing without backup...")

        self.callbacks.on_update_status("loading the model")
        self.model = self.model_loader.load(
            model_type=self.config.model_type,
            model_names=model_names,
            weight_dtypes=self.config.weight_dtypes(),
        )
<<<<<<< HEAD
        
        self.model.train_config = json.dumps(self.config.to_dict())
=======
        self.model.train_config = self.config

>>>>>>> 91d30270
        self.callbacks.on_update_status("running model setup")

        self.model_setup.setup_train_device(self.model, self.config)
        self.model_setup.setup_model(self.model, self.config)
        self.model.to(self.temp_device)
        self.model.eval()
        torch_gc()

        self.callbacks.on_update_status("creating the data loader/caching")

        self.data_loader = self.create_data_loader(
            self.model, self.model.train_progress
        )
        self.model_saver = self.create_model_saver()

        self.model_sampler = self.create_model_sampler(self.model)
        self.previous_sample_time = -1
        self.sample_queue = []

        self.parameters = list(self.model_setup.create_parameters(self.model, self.config))

    def __clear_cache(self):
        print(
            f'Clearing cache directory {self.config.cache_dir}! '
            f'You can disable this if you want to continue using the same cache.'
        )
        if os.path.isdir(self.config.cache_dir):
            for filename in os.listdir(self.config.cache_dir):
                path = os.path.join(self.config.cache_dir, filename)
                if os.path.isdir(path) and (filename.startswith('epoch-') or filename in ['image', 'text']):
                    shutil.rmtree(path)

    def __get_last_backup_dirpath(self):
        backup_dirpath = os.path.join(self.config.workspace_dir, "backup")
        if os.path.exists(backup_dirpath):
            backup_directories = sorted(
                [dirpath for dirpath in os.listdir(backup_dirpath) if
                 os.path.isdir(os.path.join(backup_dirpath, dirpath))],
                reverse=True,
            )

            if backup_directories:
                last_backup_dirpath = backup_directories[0]
                return os.path.join(backup_dirpath, last_backup_dirpath)

        return None

    def __prune_backups(self, backups_to_keep: int):
        backup_dirpath = os.path.join(self.config.workspace_dir, "backup")
        if os.path.exists(backup_dirpath):
            backup_directories = sorted(
                [dirpath for dirpath in os.listdir(backup_dirpath) if
                 os.path.isdir(os.path.join(backup_dirpath, dirpath))],
                reverse=True,
            )

            for dirpath in backup_directories[backups_to_keep:]:
                dirpath = os.path.join(backup_dirpath, dirpath)
                try:
                    print(f"Deleting old backup {str(dirpath)}")
                    sub_files = Path(dirpath).rglob("*.*")
                    for sub_file in sub_files:
                        with open(sub_file,'w') as f:
                            pass
                        os.remove(sub_file)
                    shutil.rmtree(dirpath)
                except Exception as e:
                    print(f"Could not delete old rolling backup {dirpath}")

        return None

    def __prune_saves(self,saves_to_keep: int,save_path: str,save_base_name: str,save_file_ext: str):
        save_dirpath = Path(save_path).parent
        if save_dirpath.exists():
            save_files_path = sorted(save_dirpath.glob(f"{save_base_name}*{save_file_ext}"),key=os.path.getmtime,reverse=True)
            for save_file_path in save_files_path[saves_to_keep:]:
                try:
                    print(f"Deleting old save {str(save_file_path)}")
                    with open(str(save_file_path),'w') as f:
                        pass
                    os.remove(str(save_file_path))
                    yaml_file = save_dirpath/f"{save_file_path.stem}.yaml"
                    if yaml_file.exists():
                        with open(str(yaml_file),'w') as f:
                            pass
                        os.remove(str(yaml_file))
                except Exception as e:
                    print(f"Could not delete old rolling save {save_file_path}")

    def __enqueue_sample_during_training(self, fun: Callable):
        self.sample_queue.append(fun)

    def __execute_sample_during_training(self):
        for fun in self.sample_queue:
            fun()
        self.sample_queue = []

    def __sample_loop(
            self,
            train_progress: TrainProgress,
            train_device: torch.device,
            sample_params_list: list[SampleConfig],
            folder_postfix: str = "",
            image_format: ImageFormat = ImageFormat.JPG,
            is_custom_sample: bool = False,
    ):
        for i, sample_params in enumerate(sample_params_list):
            if sample_params.enabled:
                try:
                    safe_prompt = path_util.safe_filename(sample_params.prompt)

                    if is_custom_sample:
                        sample_dir = os.path.join(
                            self.config.workspace_dir,
                            "samples",
                            "custom",
                        )
                    else:
                        sample_dir = os.path.join(
                            self.config.workspace_dir,
                            "samples",
                            f"{str(i)} - {safe_prompt}{folder_postfix}",
                        )

                    sample_path = os.path.join(
                        sample_dir,
                        f"{get_string_timestamp()}-training-sample-{train_progress.filename_string()}{image_format.extension()}"
                    )

                    def on_sample_default(image: Image):
                        if self.config.samples_to_tensorboard:
                            self.tensorboard.add_image(f"sample{str(i)} - {safe_prompt}", pil_to_tensor(image),
                                                       train_progress.global_step)
                        self.callbacks.on_sample_default(image)

                    def on_sample_custom(image: Image):
                        self.callbacks.on_sample_custom(image)

                    on_sample = on_sample_custom if is_custom_sample else on_sample_default
                    on_update_progress = self.callbacks.on_update_sample_custom_progress if is_custom_sample else self.callbacks.on_update_sample_default_progress

                    self.model.to(self.temp_device)
                    self.model.eval()

                    self.model_sampler.sample(
                        sample_params=sample_params,
                        destination=sample_path,
                        image_format=self.config.sample_image_format,
                        text_encoder_layer_skip=self.config.text_encoder_layer_skip,
                        force_last_timestep=self.config.rescale_noise_scheduler_to_zero_terminal_snr,
                        on_sample=on_sample,
                        on_update_progress=on_update_progress,
                    )
                except:
                    traceback.print_exc()
                    print("Error during sampling, proceeding without sampling")

                torch_gc()

    def __sample_during_training(
            self,
            train_progress: TrainProgress,
            train_device: torch.device,
            sample_params_list: list[SampleConfig] = None,
    ):
        torch_gc()

        self.callbacks.on_update_status("sampling")

        is_custom_sample = False
        if not sample_params_list:
            if self.config.samples is not None:
                samples=[]
                for i in range(len(self.config.samples)):
                    samples.append(SampleConfig.default_values().from_dict(self.config.samples[i]))
                sample_params_list = samples
                
            else:
                with open(self.config.sample_definition_file_name, 'r') as f:
                    samples = json.load(f)
                    for i in range(len(samples)):
                        samples[i] = SampleConfig.default_values().from_dict(samples[i])
                    sample_params_list = samples
        else:
            is_custom_sample = True

        if self.model.ema:
            self.model.ema.copy_ema_to(self.parameters, store_temp=True)

        self.__sample_loop(
            train_progress=train_progress,
            train_device=train_device,
            sample_params_list=sample_params_list,
            image_format=self.config.sample_image_format,
            is_custom_sample=is_custom_sample,
        )

        if self.model.ema:
            self.model.ema.copy_temp_to(self.parameters)

        # ema-less sampling, if an ema model exists
        if self.model.ema and not is_custom_sample and self.config.non_ema_sampling:
            self.__sample_loop(
                train_progress=train_progress,
                train_device=train_device,
                sample_params_list=sample_params_list,
                image_format=self.config.sample_image_format,
                folder_postfix=" - no-ema",
            )

        self.model_setup.setup_train_device(self.model, self.config)

        torch_gc()

    def __save_backup_config(self, backup_path):
        config_path = os.path.join(backup_path, "onetrainer_config")
        args_path = path_util.canonical_join(config_path, "args.json")
        concepts_path = path_util.canonical_join(config_path, "concepts.json")
        samples_path = path_util.canonical_join(config_path, "samples.json")

        os.makedirs(Path(config_path).absolute(), exist_ok=True)

        with open(args_path, "w") as f:
            json.dump(self.config.to_dict(), f, indent=4)
        shutil.copy2(self.config.concept_file_name, concepts_path)
        #shutil.copy2(self.config.sample_definition_file_name, samples_path)

    def backup(self, train_progress: TrainProgress):
        torch_gc()
        
        self.callbacks.on_update_status("creating backup")

        backup_name = f"{get_string_timestamp()}-backup-{train_progress.filename_string()}"
        backup_path = os.path.join(self.config.workspace_dir, "backup", backup_name)

        try:
            if self.config.rolling_backup:
                self.__prune_backups(self.config.rolling_backup_count-1)
            print("Creating Backup " + backup_path)

            self.model_saver.save(
                self.model,
                self.config.model_type,
                ModelFormat.INTERNAL,
                backup_path,
                torch.float32
            )

            self.__save_backup_config(backup_path)
        except:
            traceback.print_exc()
            print("Could not save backup. Check your disk space!")
            try:
                if os.path.isdir(backup_path):
                    shutil.rmtree(backup_path)
            except:
                traceback.print_exc()
                print("Could not delete partial backup")
                pass
        finally:
            pass

        self.model_setup.setup_train_device(self.model, self.config)

        torch_gc()

    def save(self, train_progress: TrainProgress):
        torch_gc()

        self.callbacks.on_update_status("saving")
        output_model_destination_path = Path(self.config.output_model_destination )
        save_path = str(output_model_destination_path.parent / f"{output_model_destination_path.stem}-{train_progress.filename_string()}{self.config.output_model_format.file_extension()}")
        # save_path = os.path.join(
        #     self.args.workspace_dir,
        #     "save",
        #     f"{get_string_timestamp()}-save-{train_progress.filename_string()}{self.args.output_model_format.file_extension()}"
        # )
        print("Saving " + save_path)

        try:
            if self.model.ema:
                self.model.ema.copy_ema_to(self.parameters, store_temp=True)

            self.model_saver.save(
                model=self.model,
                model_type=self.config.model_type,
                output_model_format=self.config.output_model_format,
                output_model_destination=save_path,
                dtype=self.config.output_dtype.torch_dtype()
            )
        except:
            traceback.print_exc()
            print("Could not save model. Check your disk space!")
            try:
                if os.path.isfile(save_path):
                    shutil.rmtree(save_path)
            except:
                traceback.print_exc()
                print("Could not delete partial save")
                pass
        finally:
            if self.model.ema:
                self.model.ema.copy_temp_to(self.parameters)
            if self.config.rolling_save_count > 0:
                self.__prune_saves(self.config.rolling_save_count,save_path,output_model_destination_path.stem,self.config.output_model_format.file_extension())

        torch_gc()

    def __needs_sample(self, train_progress: TrainProgress):
        return self.repeating_action_needed("sample", self.config.sample_after, self.config.sample_after_unit, train_progress)

    def __needs_backup(self, train_progress: TrainProgress):
        return self.repeating_action_needed(
            "backup", self.config.backup_after, self.config.backup_after_unit, train_progress, start_at_zero=False
        )

    def __needs_save(self, train_progress: TrainProgress):
        return self.repeating_action_needed(
            "save", self.config.save_after, self.config.save_after_unit, train_progress, start_at_zero=False
        )

    def __needs_gc(self, train_progress: TrainProgress):
        return self.repeating_action_needed("gc", 5, TimeUnit.MINUTE, train_progress, start_at_zero=False)

    def __is_update_step(self, train_progress: TrainProgress) -> bool:
        return self.repeating_action_needed(
            "update_step", self.config.gradient_accumulation_steps, TimeUnit.STEP, train_progress, start_at_zero=False
        )

    def train(self):
        train_device = torch.device(self.config.train_device)

        train_progress = self.model.train_progress

        if self.config.only_cache:
            self.callbacks.on_update_status("caching")
            for epoch in tqdm(range(train_progress.epoch, self.config.epochs, 1), desc="epoch"):
                self.data_loader.get_data_set().start_next_epoch()
            return

        if enable_grad_scaling(self.config.train_dtype, self.parameters):
            scaler = GradScaler()
        else:
            scaler = None

        # False if the model gradients are all None, True otherwise
        # This is used to schedule sampling only when the gradients don't take up any space
        has_gradient = False

        lr_scheduler = None
        accumulated_loss = 0.0
        ema_loss = None
        for epoch in tqdm(range(train_progress.epoch, self.config.epochs, 1), desc="epoch"):
            self.callbacks.on_update_status("starting epoch/caching")

            self.data_loader.get_data_set().start_next_epoch()
            self.model_setup.setup_train_device(self.model, self.config)
            torch_gc()

            if lr_scheduler is None:
                lr_scheduler = create.create_lr_scheduler(
                    optimizer=self.model.optimizer,
                    learning_rate_scheduler=self.config.learning_rate_scheduler,
                    warmup_steps=self.config.learning_rate_warmup_steps,
                    num_cycles=self.config.learning_rate_cycles,
                    num_epochs=self.config.epochs,
                    approximate_epoch_length=self.data_loader.get_data_set().approximate_length(),
                    batch_size=self.config.batch_size,
                    gradient_accumulation_steps=self.config.gradient_accumulation_steps,
                    global_step=train_progress.global_step,
                    eta_min = self.config.learning_rate_eta_min
                )

            current_epoch_length = len(self.data_loader.get_data_loader()) + train_progress.epoch_step
            step_tqdm = tqdm(self.data_loader.get_data_loader(), desc="step")
            for epoch_step, batch in enumerate(step_tqdm):
                if self.__needs_sample(train_progress) or self.commands.get_and_reset_sample_default_command():
                    self.__enqueue_sample_during_training(
                        lambda: self.__sample_during_training(train_progress, train_device)
                    )

                sample_commands = self.commands.get_and_reset_sample_custom_commands()
                if sample_commands:
                    def create_sample_commands_fun(sample_commands):
                        def sample_commands_fun():
                            self.__sample_during_training(train_progress, train_device, sample_commands)

                        return sample_commands_fun

                    self.__enqueue_sample_during_training(create_sample_commands_fun(sample_commands))

                if self.__needs_gc(train_progress):
                    torch_gc()

                if not has_gradient:
                    self.__execute_sample_during_training()

                if (self.__needs_backup(self.model.train_progress) and self.one_step_trained) or self.commands.get_and_reset_backup_command():
                    self.backup(self.model.train_progress)

                if self.__needs_save(train_progress) and self.one_step_trained:
                    self.save(train_progress)

                self.callbacks.on_update_status("training")

                model_output_data = self.model_setup.predict(self.model, batch, self.config, train_progress)

                loss = self.model_setup.calculate_loss(self.model, batch, model_output_data, self.config)

                loss = loss / self.config.gradient_accumulation_steps
                if scaler:
                    scaler.scale(loss).backward()
                else:
                    loss.backward()
                has_gradient = True
                accumulated_loss += loss.item()

                if self.__is_update_step(train_progress):
                    if scaler:
                        scaler.unscale_(self.model.optimizer)
                        nn.utils.clip_grad_norm_(self.parameters, 1)
                        scaler.step(self.model.optimizer)
                        scaler.update()
                    else:
                        nn.utils.clip_grad_norm_(self.parameters, 1)
                        self.model.optimizer.step()

                    lr_scheduler.step()  # done before zero_grad, because some lr schedulers need gradients
                    self.model.optimizer.zero_grad(set_to_none=True)
                    has_gradient = False

                    # calculate learning rate for dadpt or prodigy 
                    if str(self.config.optimizer.optimizer).lower().startswith("prodigy") or str(self.config.optimizer.optimizer).lower().startswith("dadapt"):
                        for i in range(0, len(self.model.optimizer.param_groups)):
                            if "dlr" in self.model.optimizer.param_groups[i]:
                                self.tensorboard.add_scalar(f"learning_rate/dlr/group{i}",
                                    self.model.optimizer.param_groups[i]["dlr"] * self.model.optimizer.param_groups[i].get("layer_scale",1),
                                    train_progress.global_step)
                            else:
                                self.tensorboard.add_scalar(f"learning_rate/d*lr/group{i}",
                                    self.model.optimizer.param_groups[i]["d"] * self.model.optimizer.param_groups[i]["lr"] * self.model.optimizer.param_groups[i].get("layer_scale",1),
                                    train_progress.global_step)
                    
                    for i in range(0, len(lr_scheduler.get_last_lr())):
                        self.tensorboard.add_scalar(
                            f"learning_rate/{i}", lr_scheduler.get_last_lr()[i], train_progress.global_step
                        )
                    self.tensorboard.add_scalar("loss", accumulated_loss, train_progress.global_step)
                    ema_loss = ema_loss or accumulated_loss
                    ema_loss = (ema_loss * 0.99) + (accumulated_loss * 0.01)
                    step_tqdm.set_postfix({
                        'loss': accumulated_loss,
                        'smooth loss': ema_loss,
                    })
                    self.tensorboard.add_scalar("smooth loss", ema_loss, train_progress.global_step)
                    accumulated_loss = 0.0

                    self.model_setup.after_optimizer_step(self.model, self.config, train_progress)
                    if self.model.ema:
                        update_step = train_progress.global_step // self.config.gradient_accumulation_steps
                        self.tensorboard.add_scalar(
                            "ema_decay",
                            self.model.ema.get_current_decay(update_step),
                            train_progress.global_step
                        )
                        self.model.ema.step(
                            self.parameters,
                            update_step
                        )

                    self.one_step_trained = True

                train_progress.next_step(self.config.batch_size)
                self.callbacks.on_update_train_progress(train_progress, current_epoch_length, self.config.epochs)

                if self.commands.get_stop_command():
                    return

            train_progress.next_epoch()
            self.callbacks.on_update_train_progress(train_progress, current_epoch_length, self.config.epochs)

            if self.commands.get_stop_command():
                return

    def end(self):
        if self.one_step_trained:
            if self.config.backup_before_save:
                self.backup(self.model.train_progress)

            self.callbacks.on_update_status("saving the final model")

            if self.model.ema:
                self.model.ema.copy_ema_to(self.parameters, store_temp=False)

            self.model_saver.save(
                model=self.model,
                model_type=self.config.model_type,
                output_model_format=self.config.output_model_format,
                output_model_destination=self.config.output_model_destination,
                dtype=self.config.output_dtype.torch_dtype()
            )

        self.tensorboard.close()

        # if self.config.tensorboard:
        #     self.tensorboard_subprocess.kill()<|MERGE_RESOLUTION|>--- conflicted
+++ resolved
@@ -118,13 +118,8 @@
             model_names=model_names,
             weight_dtypes=self.config.weight_dtypes(),
         )
-<<<<<<< HEAD
-        
-        self.model.train_config = json.dumps(self.config.to_dict())
-=======
         self.model.train_config = self.config
 
->>>>>>> 91d30270
         self.callbacks.on_update_status("running model setup")
 
         self.model_setup.setup_train_device(self.model, self.config)
