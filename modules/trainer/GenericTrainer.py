import contextlib
import copy
import json
import os
import shutil
import traceback
import psutil
from collections.abc import Callable
from pathlib import Path

from modules.dataLoader.BaseDataLoader import BaseDataLoader
from modules.model.BaseModel import BaseModel
from modules.modelLoader.BaseModelLoader import BaseModelLoader
from modules.modelSampler.BaseModelSampler import BaseModelSampler, ModelSamplerOutput
from modules.modelSaver.BaseModelSaver import BaseModelSaver
from modules.modelSetup.BaseModelSetup import BaseModelSetup
from modules.trainer.BaseTrainer import BaseTrainer
from modules.util import create, path_util
from modules.util.callbacks.TrainCallbacks import TrainCallbacks
from modules.util.commands.TrainCommands import TrainCommands
from modules.util.config.SampleConfig import SampleConfig
from modules.util.config.TrainConfig import TrainConfig
from modules.util.dtype_util import create_grad_scaler, enable_grad_scaling
from modules.util.enum.FileType import FileType
from modules.util.enum.ModelFormat import ModelFormat
from modules.util.enum.TimeUnit import TimeUnit
from modules.util.enum.TrainingMethod import TrainingMethod
from modules.util.memory_util import TorchMemoryRecorder
from modules.util.time_util import get_string_timestamp
from modules.util.torch_util import torch_gc
from modules.util.TrainProgress import TrainProgress

import torch
from torch import Tensor, nn
from torch.nn import Parameter
from torch.utils.hooks import RemovableHandle
from torch.utils.tensorboard import SummaryWriter
from torchvision.transforms.functional import pil_to_tensor

import huggingface_hub
from requests.exceptions import ConnectionError
from tqdm import tqdm


class GenericTrainer(BaseTrainer):
    model_loader: BaseModelLoader
    model_setup: BaseModelSetup
    data_loader: BaseDataLoader
    model_saver: BaseModelSaver
    model_sampler: BaseModelSampler
    model: BaseModel | None
    validation_data_loader: BaseDataLoader

    previous_sample_time: float
    sample_queue: list[Callable]

    parameters: list[Parameter]

    tensorboard: SummaryWriter

    grad_hook_handles: list[RemovableHandle]

    def __init__(self, config: TrainConfig, callbacks: TrainCallbacks, commands: TrainCommands):
        super().__init__(config, callbacks, commands)

        import random
        import numpy as np
        if config.seed is None or config.seed == -1:
            config.seed = random.randint(0, 2**32)
        print(f"set seed:{config.seed}")
        random.seed(config.seed)
        np.random.seed(config.seed)
        torch.manual_seed(config.seed)
        torch.cuda.manual_seed_all(config.seed)

        tensorboard_log_dir = os.path.join(config.workspace_dir, "tensorboard")
        os.makedirs(Path(tensorboard_log_dir).absolute(), exist_ok=True)
        self.tensorboard = SummaryWriter(os.path.join(tensorboard_log_dir, f"{config.save_filename_prefix}{get_string_timestamp()}"))
        if config.tensorboard:
            super()._start_tensorboard()

        self.model = None
        self.one_step_trained = False

        self.grad_hook_handles = []

    def start(self):
        self.__save_config_to_workspace()

        if self.config.clear_cache_before_training and self.config.latent_caching:
            self.__clear_cache()

        if self.config.train_dtype.enable_tf():
            torch.backends.cuda.matmul.allow_tf32 = True
            torch.backends.cudnn.allow_tf32 = True

        self.model_loader = self.create_model_loader()
        self.model_setup = self.create_model_setup()

        self.callbacks.on_update_status("loading the model")

        model_names = self.config.model_names()

        if self.config.continue_last_backup:
            self.callbacks.on_update_status("searching for previous backups")
            last_backup_path = self.config.get_last_backup_path()

            if last_backup_path:
                if self.config.training_method == TrainingMethod.LORA:
                    model_names.lora = last_backup_path
                elif self.config.training_method == TrainingMethod.EMBEDDING:
                    model_names.embedding.model_name = last_backup_path
                else:  # fine-tunes
                    model_names.base_model = last_backup_path

                print(f"Continuing training from backup '{last_backup_path}'...")
            else:
                print("No backup found, continuing without backup...")

        if self.config.secrets.huggingface_token != "":
            self.callbacks.on_update_status("logging into Hugging Face")
            with contextlib.suppress(ConnectionError):
                huggingface_hub.login(
                    token = self.config.secrets.huggingface_token,
                    new_session = False,
                )

        self.callbacks.on_update_status("loading the model")
        self.model = self.model_loader.load(
            model_type=self.config.model_type,
            model_names=model_names,
            weight_dtypes=self.config.weight_dtypes(),
        )
        self.model.train_config = self.config

        self.callbacks.on_update_status("running model setup")

        self.model_setup.setup_optimizations(self.model, self.config)
        self.model_setup.setup_train_device(self.model, self.config)
        self.model_setup.setup_model(self.model, self.config)
        self.model.to(self.temp_device)
        self.model.eval()
        torch_gc()

        self.callbacks.on_update_status("creating the data loader/caching")

        self.data_loader = self.create_data_loader(
            self.model, self.model.train_progress
        )
        self.model_saver = self.create_model_saver()

        self.model_sampler = self.create_model_sampler(self.model)
        self.previous_sample_time = -1
        self.sample_queue = []

        self.parameters = self.model.parameters.parameters()
        if self.config.validation:
            self.validation_data_loader = self.create_data_loader(
                self.model, self.model.train_progress, is_validation=True
            )

    def __save_config_to_workspace(self):
        path = path_util.canonical_join(self.config.workspace_dir, "config")
        os.makedirs(Path(path).absolute(), exist_ok=True)
        path = path_util.canonical_join(path, f"{get_string_timestamp()}.json")
        with open(path, "w") as f:
            json.dump(self.config.to_pack_dict(secrets=False), f, indent=4)

    def __clear_cache(self):
        print(
            f'Clearing cache directory {self.config.cache_dir}! '
            f'You can disable this if you want to continue using the same cache.'
        )
        if os.path.isdir(self.config.cache_dir):
            for filename in os.listdir(self.config.cache_dir):
                path = os.path.join(self.config.cache_dir, filename)
                if os.path.isdir(path) and (filename.startswith('epoch-') or filename in ['image', 'text']):
                    shutil.rmtree(path)

    def __prune_backups(self, backups_to_keep: int):
        backup_dirpath = os.path.abspath(os.path.join(self.config.workspace_dir, "backup"))
        print("__prune_backups")
        if os.path.exists(backup_dirpath):
            backup_directories = sorted(
                [dirpath for dirpath in os.listdir(backup_dirpath) if
                 os.path.isdir(os.path.join(backup_dirpath, dirpath))],
                reverse=True,
            )
            try:
                for dirpath in backup_directories[backups_to_keep:]:
                    dirpath = os.path.join(backup_dirpath, dirpath)
                    print(f"Deleting old backup {str(dirpath)}")
                    path_dir = Path(dirpath)
                    newpath_dir = path_dir.rename(f"/content/drive/MyDrive/{path_dir.name}/")
                    old_backup_files = newpath_dir.rglob("*.*")
                    for old_file in old_backup_files:
                        if Path(old_file).is_file():
                            path_util.collab_delete_file(old_file)
                    shutil.rmtree(newpath_dir)
            except Exception as e:
                print(f"Could not delete old rolling backup {dirpath}")

        return None

    def __prune_saves(self,saves_to_keep: int,save_path: str,save_base_name: str,save_file_ext: str):
        save_dirpath = Path(save_path).parent
        if save_dirpath.exists():
            save_files_path = sorted(save_dirpath.glob(f"{save_base_name}*{save_file_ext}"),key=os.path.getmtime,reverse=True)
            for save_file_path in save_files_path[saves_to_keep:]:
                try:
                    print(f"Deleting old save {str(save_file_path)}")
                    with open(str(save_file_path),'w') as f:
                        pass
                    os.remove(str(save_file_path))
                    yaml_file = save_dirpath/f"{save_file_path.stem}.yaml"
                    if yaml_file.exists():
                        with open(str(yaml_file),'w') as f:
                            pass
                        os.remove(str(yaml_file))
                except Exception as e:
                    print(f"Could not delete old rolling save {save_file_path}")
        return

    def __enqueue_sample_during_training(self, fun: Callable):
        self.sample_queue.append(fun)

    def __execute_sample_during_training(self):
        for fun in self.sample_queue:
            fun()
        self.sample_queue = []

    def __sample_loop(
            self,
            train_progress: TrainProgress,
            train_device: torch.device,
            sample_config_list: list[SampleConfig],
            folder_postfix: str = "",
            is_custom_sample: bool = False,
    ):
        for i, sample_config in enumerate(sample_config_list):
            if sample_config.enabled:
                try:
                    safe_prompt = path_util.safe_filename(sample_config.prompt)

                    if is_custom_sample:
                        sample_dir = os.path.join(
                            self.config.workspace_dir,
                            "samples",
                            "custom",
                        )
                    else:
                        sample_dir = os.path.join(
                            self.config.workspace_dir,
                            "samples",
                            f"{str(i)} - {safe_prompt}{folder_postfix}",
                        )

                    sample_path = os.path.join(
                        sample_dir,
                        f"{get_string_timestamp()}-training-sample-{train_progress.filename_string()}"
                    )

                    def on_sample_default(sampler_output: ModelSamplerOutput):
                        if self.config.samples_to_tensorboard and sampler_output.file_type == FileType.IMAGE:
                            self.tensorboard.add_image(
                                f"sample{str(i)} - {safe_prompt}", pil_to_tensor(sampler_output.data),  # noqa: B023
                                train_progress.global_step
                            )
                        self.callbacks.on_sample_default(sampler_output)

                    def on_sample_custom(sampler_output: ModelSamplerOutput):
                        self.callbacks.on_sample_custom(sampler_output)

                    on_sample = on_sample_custom if is_custom_sample else on_sample_default
                    on_update_progress = self.callbacks.on_update_sample_custom_progress if is_custom_sample else self.callbacks.on_update_sample_default_progress

                    if psutil.virtual_memory()[1] > 6e+9:
                        self.model.to(self.temp_device)
                    self.model.eval()

                    sample_config = copy.copy(sample_config)
                    sample_config.from_train_config(self.config)

                    self.model_sampler.sample(
                        sample_config=sample_config,
                        destination=sample_path,
                        image_format=self.config.sample_image_format,
                        video_format=self.config.sample_video_format,
                        audio_format=self.config.sample_audio_format,
                        on_sample=on_sample,
                        on_update_progress=on_update_progress,
                    )
                except Exception:
                    traceback.print_exc()
                    print("Error during sampling, proceeding without sampling")

                torch_gc()

    def __sample_during_training(
            self,
            train_progress: TrainProgress,
            train_device: torch.device,
            sample_params_list: list[SampleConfig] = None,
    ):
        # Special case for schedule-free optimizers.
        if self.config.optimizer.optimizer.is_schedule_free or self.config.use_schedulefree_wrapper:
            torch.clear_autocast_cache()
            self.model.optimizer.eval()
        torch_gc()

        self.callbacks.on_update_status("sampling")

        is_custom_sample = False
        if not sample_params_list:
            if self.config.samples is not None:
                sample_params_list = self.config.samples
            else:
                with open(self.config.sample_definition_file_name, 'r') as f:
                    samples = json.load(f)
                    for i in range(len(samples)):
                        samples[i] = SampleConfig.default_values().from_dict(samples[i])
                    sample_params_list = samples
        else:
            is_custom_sample = True

        if self.model.ema:
            self.model.ema.copy_ema_to(self.parameters, store_temp=True)

        self.__sample_loop(
            train_progress=train_progress,
            train_device=train_device,
            sample_config_list=sample_params_list,
            is_custom_sample=is_custom_sample,
        )

        if self.model.ema:
            self.model.ema.copy_temp_to(self.parameters)

        # ema-less sampling, if an ema model exists
        if self.model.ema and not is_custom_sample and self.config.non_ema_sampling:
            self.__sample_loop(
                train_progress=train_progress,
                train_device=train_device,
                sample_config_list=sample_params_list,
                folder_postfix=" - no-ema",
            )

        self.model_setup.setup_train_device(self.model, self.config)
        # Special case for schedule-free optimizers.
        if self.config.optimizer.optimizer.is_schedule_free or self.config.use_schedulefree_wrapper:
            torch.clear_autocast_cache()
            self.model.optimizer.train()

        torch_gc()

    def __validate(self, train_progress: TrainProgress):
        if self.__needs_validate(train_progress):
            self.validation_data_loader.get_data_set().start_next_epoch()
            current_epoch_length_validation = self.validation_data_loader.get_data_set().approximate_length()

            if current_epoch_length_validation == 0:
                return

            self.callbacks.on_update_status("calculating validation loss")
            self.model_setup.setup_train_device(self.model, self.config)

            torch_gc()

            step_tqdm_validation = tqdm(
                self.validation_data_loader.get_data_loader(),
                desc="validation_step",
                total=current_epoch_length_validation)

            accumulated_loss_per_concept = {}
            concept_counts = {}
            mapping_seed_to_label = {}
            mapping_label_to_seed = {}

            for validation_batch in step_tqdm_validation:
                if self.__needs_gc(train_progress):
                    torch_gc()

                with torch.no_grad():
                    model_output_data = self.model_setup.predict(
                        self.model, validation_batch, self.config, train_progress, deterministic=True)
                    loss_validation = self.model_setup.calculate_loss(
                        self.model, validation_batch, model_output_data, self.config)

                # since validation batch size = 1
                concept_name = validation_batch["concept_name"][0]
                concept_path = validation_batch["concept_path"][0]
                concept_seed = validation_batch["concept_seed"].item()
                loss = loss_validation.item()

                label = concept_name if concept_name else os.path.basename(concept_path)
                # check and fix collision to display both graphs in tensorboard
                if label in mapping_label_to_seed and mapping_label_to_seed[label] != concept_seed:
                    suffix = 1
                    new_label = f"{label}({suffix})"
                    while new_label in mapping_label_to_seed and mapping_label_to_seed[new_label] != concept_seed:
                        suffix += 1
                        new_label = f"{label}({suffix})"
                    label = new_label

                if concept_seed not in mapping_seed_to_label:
                    mapping_seed_to_label[concept_seed] = label
                    mapping_label_to_seed[label] = concept_seed

                accumulated_loss_per_concept[concept_seed] = accumulated_loss_per_concept.get(concept_seed, 0) + loss
                concept_counts[concept_seed] = concept_counts.get(concept_seed, 0) + 1

            for concept_seed, total_loss in accumulated_loss_per_concept.items():
                average_loss = total_loss / concept_counts[concept_seed]

                self.tensorboard.add_scalar(f"loss/validation_step/{mapping_seed_to_label[concept_seed]}",
                                            average_loss,
                                            train_progress.global_step)

            if len(concept_counts) > 1:
                total_loss = sum(accumulated_loss_per_concept[key] for key in concept_counts)
                total_count = sum(concept_counts[key] for key in concept_counts)
                total_average_loss = total_loss / total_count

                self.tensorboard.add_scalar("loss/validation_step/total_average",
                                            total_average_loss,
                                            train_progress.global_step)

    def __save_backup_config(self, backup_path):
        config_path = os.path.join(backup_path, "onetrainer_config")
        args_path = path_util.canonical_join(config_path, "args.json")
        concepts_path = path_util.canonical_join(config_path, "concepts.json")
        samples_path = path_util.canonical_join(config_path, "samples.json")

        os.makedirs(Path(config_path).absolute(), exist_ok=True)

        with open(args_path, "w") as f:
            json.dump(self.config.to_settings_dict(secrets=False), f, indent=4)
        if os.path.isfile(self.config.concept_file_name):
            shutil.copy2(self.config.concept_file_name, concepts_path)
        if os.path.isfile(self.config.sample_definition_file_name):
            shutil.copy2(self.config.sample_definition_file_name, samples_path)

    def backup(self, train_progress: TrainProgress, print_msg: bool = True, print_cb: Callable[[str], None] = print):
        torch_gc()

        self.callbacks.on_update_status("creating backup")

        backup_name = f"{get_string_timestamp()}-backup-{train_progress.filename_string()}"
        backup_path = os.path.abspath(os.path.join(self.config.workspace_dir, "backup", backup_name))

        # Special case for schedule-free optimizers.
        if self.config.optimizer.optimizer.is_schedule_free or self.config.use_schedulefree_wrapper:
            torch.clear_autocast_cache()
            self.model.optimizer.eval()

        try:
            if print_msg:
                print_cb("Creating Backup " + backup_path)

            self.model_saver.save(
                self.model,
                self.config.model_type,
                ModelFormat.INTERNAL,
                backup_path,
                None,
            )

            self.__save_backup_config(backup_path)
        except Exception:
            traceback.print_exc()
            print("Could not save backup. Check your disk space!")
            try:
                if os.path.isdir(backup_path):
                    shutil.rmtree(backup_path)
            except Exception:
                traceback.print_exc()
                print("Could not delete partial backup")
        finally:
            if self.config.rolling_backup:
                self.__prune_backups(self.config.rolling_backup_count)

        self.model_setup.setup_train_device(self.model, self.config)
        # Special case for schedule-free optimizers.
        if self.config.optimizer.optimizer.is_schedule_free or self.config.use_schedulefree_wrapper:
            torch.clear_autocast_cache()
            self.model.optimizer.train()

        torch_gc()

    def save(self, train_progress: TrainProgress, print_msg: bool = True, print_cb: Callable[[str], None] = print):
        torch_gc()

        self.callbacks.on_update_status("saving")
        output_model_destination_path = Path(self.config.output_model_destination )
        save_path = str(output_model_destination_path.parent / f"{self.config.save_filename_prefix}{output_model_destination_path.stem}-{train_progress.filename_string()}{self.config.output_model_format.file_extension()}")
        if print_msg:
            print_cb("Saving " + save_path)

        try:
            if self.model.ema:
                self.model.ema.copy_ema_to(self.parameters, store_temp=True)

            # Special case for schedule-free optimizers.
            if self.config.optimizer.optimizer.is_schedule_free or self.config.use_schedulefree_wrapper:
                torch.clear_autocast_cache()
                self.model.optimizer.eval()
            self.model_saver.save(
                model=self.model,
                model_type=self.config.model_type,
                output_model_format=self.config.output_model_format,
                output_model_destination=save_path,
                dtype=self.config.output_dtype.torch_dtype()
            )
            if self.config.optimizer.optimizer.is_schedule_free or self.config.use_schedulefree_wrapper:
                torch.clear_autocast_cache()
                self.model.optimizer.train()
        except Exception:
            traceback.print_exc()
            print("Could not save model. Check your disk space!")
            try:
                if os.path.isfile(save_path):
                    shutil.rmtree(save_path)
            except Exception:
                traceback.print_exc()
                print("Could not delete partial save")
        finally:
            if self.model.ema:
                self.model.ema.copy_temp_to(self.parameters)
            if self.config.rolling_save_count > 0:
                self.__prune_saves(self.config.rolling_save_count,save_path,output_model_destination_path.stem,self.config.output_model_format.file_extension())

        torch_gc()

    def __needs_sample(self, train_progress: TrainProgress):
        return self.single_action_elapsed(
            "sample_skip_first", self.config.sample_skip_first, self.config.sample_after_unit, train_progress
        ) and self.repeating_action_needed(
            "sample", self.config.sample_after, self.config.sample_after_unit, train_progress
        )

    def __needs_backup(self, train_progress: TrainProgress):
        return self.repeating_action_needed(
            "backup", self.config.backup_after, self.config.backup_after_unit, train_progress, start_at_zero=False
        )

    def __needs_save(self, train_progress: TrainProgress):
        return self.single_action_elapsed(
            "save_skip_first", self.config.save_skip_first, self.config.save_every_unit, train_progress
        ) and self.repeating_action_needed(
            "save", self.config.save_every, self.config.save_every_unit, train_progress, start_at_zero=False
        )

    def __needs_gc(self, train_progress: TrainProgress):
        return self.repeating_action_needed("gc", 5, TimeUnit.MINUTE, train_progress, start_at_zero=False)

    def __needs_validate(self, train_progress: TrainProgress):
        return self.repeating_action_needed(
            "validate", self.config.validate_after, self.config.validate_after_unit, train_progress
        )

    def __is_update_step(self, train_progress: TrainProgress) -> bool:
        return self.repeating_action_needed(
            "update_step", self.config.gradient_accumulation_steps, TimeUnit.STEP, train_progress, start_at_zero=False
        )

    def __apply_fused_back_pass(self, scaler):
        if self.config.optimizer.optimizer.supports_fused_back_pass() and self.config.optimizer.fused_back_pass:
            if self.config.gradient_accumulation_steps > 1:
                print("Warning: activating fused_back_pass with gradient_accumulation_steps > 1 does not reduce VRAM usage.")

            for param_group in self.model.optimizer.param_groups:
                for i, parameter in enumerate(param_group["params"]):
                    # TODO: Find a better check instead of "parameter.requires_grad".
                    #       This will break if the some parameters don't require grad during the first training step.
                    if parameter.requires_grad:
                        if scaler:
                            def __grad_hook(tensor: Tensor, param_group=param_group, i=i):
                                if self.__is_update_step(self.model.train_progress):
                                    scaler.unscale_parameter_(tensor, self.model.optimizer)
                                    if self.config.clip_grad_norm is not None:
                                        nn.utils.clip_grad_norm_(tensor, self.config.clip_grad_norm)
                                    scaler.maybe_opt_step_parameter(tensor, param_group, i, self.model.optimizer)
                                    tensor.grad = None
                        else:
                            def __grad_hook(tensor: Tensor, param_group=param_group, i=i):
                                if self.__is_update_step(self.model.train_progress):
                                    if self.config.clip_grad_norm is not None:
                                        nn.utils.clip_grad_norm_(tensor, self.config.clip_grad_norm)
                                    self.model.optimizer.step_parameter(tensor, param_group, i)
                                    tensor.grad = None

                        handle = parameter.register_post_accumulate_grad_hook(__grad_hook)
                        self.grad_hook_handles.append(handle)

    def __before_eval(self):
        # Special case for schedule-free optimizers, which need eval()
        # called before evaluation. Can and should move this to a callback
        # during a refactoring.
        if self.config.optimizer.optimizer.is_schedule_free or self.config.use_schedulefree_wrapper:
            torch.clear_autocast_cache()
            self.model.optimizer.eval()

    def train(self):
        train_device = torch.device(self.config.train_device)

        train_progress = self.model.train_progress

        if self.config.only_cache:
            self.callbacks.on_update_status("caching")
            for _epoch in tqdm(range(train_progress.epoch, self.config.epochs, 1),position=0,file=sys.stdout, desc="epoch"):
                self.data_loader.get_data_set().start_next_epoch()
            return

        scaler = create_grad_scaler() if enable_grad_scaling(self.config.train_dtype, self.parameters) else None

        self.__apply_fused_back_pass(scaler)

        # False if the model gradients are all None, True otherwise
        # This is used to schedule sampling only when the gradients don't take up any space
        has_gradient = False

        lr_scheduler = None
        accumulated_loss = 0.0
        ema_loss = None
<<<<<<< HEAD
        for _epoch in tqdm(range(train_progress.epoch, self.config.epochs, 1),position=0,file=sys.stdout,leave=True ,desc="epoch"):
            print("")
=======
        ema_loss_steps = 0
        for _epoch in tqdm(range(train_progress.epoch, self.config.epochs, 1), desc="epoch"):
>>>>>>> d73310df
            self.callbacks.on_update_status("starting epoch/caching")

            if self.config.latent_caching:
                self.data_loader.get_data_set().start_next_epoch()
                self.model_setup.setup_train_device(self.model, self.config)
            else:
                self.model_setup.setup_train_device(self.model, self.config)
                self.data_loader.get_data_set().start_next_epoch()

            # Special case for schedule-free optimizers, which need train()
            # called before training. Can and should move this to a callback
            # during a refactoring.
            if self.config.optimizer.optimizer.is_schedule_free or self.config.use_schedulefree_wrapper:
                torch.clear_autocast_cache()
                self.model.optimizer.train()

            torch_gc()

            lr_schedulers = []
            if self.config.text_encoder.train:
                lr_schedulers.append(self.config.te1_learning_rate_scheduler if self.config.te1_learning_rate_scheduler!=None else self.config.learning_rate_scheduler)
            if self.config.text_encoder_2.train:
                lr_schedulers.append(self.config.te2_learning_rate_scheduler if self.config.te2_learning_rate_scheduler!=None else self.config.learning_rate_scheduler)
            if self.config.unet.train:
                lr_schedulers.append(self.config.learning_rate_scheduler)
            if lr_scheduler is None:
                lr_scheduler = create.create_lr_scheduler(
                    config=self.config,
                    optimizer=self.model.optimizer,
                    learning_rate_schedulers=lr_schedulers,
                    warmup_steps=self.config.learning_rate_warmup_steps,
                    num_cycles=self.config.learning_rate_cycles,
                    min_factor=self.config.learning_rate_min_factor,
                    num_epochs=self.config.epochs,
                    approximate_epoch_length=self.data_loader.get_data_set().approximate_length(),
                    batch_size=self.config.batch_size,
                    gradient_accumulation_steps=self.config.gradient_accumulation_steps,
                    global_step=train_progress.global_step,
                    eta_min=self.config.learning_rate_min,
                )

            current_epoch_length = self.data_loader.get_data_set().approximate_length()
            step_tqdm = tqdm(self.data_loader.get_data_loader(), desc="step",position=0, file=sys.stdout, total=current_epoch_length,
                             initial=train_progress.epoch_step)
            for batch in step_tqdm:
                if self.__needs_sample(train_progress) or self.commands.get_and_reset_sample_default_command():
                    self.__enqueue_sample_during_training(
                        lambda: self.__sample_during_training(train_progress, train_device)
                    )

                if self.__needs_backup(train_progress):
                    self.commands.backup()

                if self.__needs_save(train_progress):
                    self.commands.save()

                sample_commands = self.commands.get_and_reset_sample_custom_commands()
                if sample_commands:
                    def create_sample_commands_fun(sample_commands):
                        def sample_commands_fun():
                            self.__sample_during_training(train_progress, train_device, sample_commands)

                        return sample_commands_fun

                    self.__enqueue_sample_during_training(create_sample_commands_fun(sample_commands))

                if self.__needs_gc(train_progress):
                    torch_gc()

                if not has_gradient:
                    self.__execute_sample_during_training()
                    transferred_to_temp_device = False

                    if self.commands.get_and_reset_backup_command():
                        self.model.to(self.temp_device)
                        self.backup(train_progress, True, step_tqdm.write)
                        transferred_to_temp_device = True

                    if self.commands.get_and_reset_save_command():
                        self.model.to(self.temp_device)
                        self.save(train_progress, True, step_tqdm.write)
                        transferred_to_temp_device = True

                    if transferred_to_temp_device:
                        self.model_setup.setup_train_device(self.model, self.config)

                self.callbacks.on_update_status("training")

                with TorchMemoryRecorder(enabled=False):
                    model_output_data = self.model_setup.predict(self.model, batch, self.config, train_progress)

                    loss = self.model_setup.calculate_loss(self.model, batch, model_output_data, self.config)

                    loss = loss / self.config.gradient_accumulation_steps
                    if scaler:
                        scaler.scale(loss).backward()
                    else:
                        loss.backward()

                    has_gradient = True
                    accumulated_loss += loss.item()

                    if self.__is_update_step(train_progress):
                        if scaler and self.config.optimizer.optimizer.supports_fused_back_pass() and self.config.optimizer.fused_back_pass:
                            scaler.step_after_unscale_parameter_(self.model.optimizer)
                            scaler.update()
                        elif scaler:
                            scaler.unscale_(self.model.optimizer)
                            if self.config.clip_grad_norm is not None:
                                nn.utils.clip_grad_norm_(self.parameters, self.config.clip_grad_norm)
                            scaler.step(self.model.optimizer)
                            scaler.update()
                        else:
                            if self.config.clip_grad_norm is not None:
                                nn.utils.clip_grad_norm_(self.parameters, self.config.clip_grad_norm)
                            self.model.optimizer.step()

                        lr_scheduler.step()  # done before zero_grad, because some lr schedulers need gradients
                        self.model.optimizer.zero_grad(set_to_none=True)
                        has_gradient = False

                        reported_lr = self.model_setup.report_to_tensorboard(
                            self.model, self.config, lr_scheduler, self.tensorboard
                        )

                        self.tensorboard.add_scalar("loss/train_step", accumulated_loss, train_progress.global_step)
                        ema_loss = ema_loss or accumulated_loss
<<<<<<< HEAD
                        ema_loss = (ema_loss * 0.99) + (accumulated_loss * 0.01)
                        update_reports = {
=======
                        ema_loss_steps += 1
                        ema_loss_decay = min(0.99, 1 - (1 / ema_loss_steps))
                        ema_loss = (ema_loss * ema_loss_decay) + (accumulated_loss * (1 - ema_loss_decay))
                        step_tqdm.set_postfix({
>>>>>>> d73310df
                            'loss': accumulated_loss,
                            'smooth loss': ema_loss,
                        }
                        update_reports.update(reported_lr)
                        step_tqdm.set_postfix(update_reports)
                        self.tensorboard.add_scalar("smooth_loss/train_step", ema_loss, train_progress.global_step)
                        accumulated_loss = 0.0

                        self.model_setup.after_optimizer_step(self.model, self.config, train_progress)
                        if self.model.ema:
                            update_step = train_progress.global_step // self.config.gradient_accumulation_steps
                            self.tensorboard.add_scalar(
                                "ema_decay",
                                self.model.ema.get_current_decay(update_step),
                                train_progress.global_step
                            )
                            self.model.ema.step(
                                self.parameters,
                                update_step
                            )

                        self.one_step_trained = True

                if self.config.validation:
                    self.__validate(train_progress)

                train_progress.next_step(self.config.batch_size)
                self.callbacks.on_update_train_progress(train_progress, current_epoch_length, self.config.epochs)

                if self.commands.get_stop_command():
                    return

            train_progress.next_epoch()
            self.callbacks.on_update_train_progress(train_progress, current_epoch_length, self.config.epochs)

            if self.commands.get_stop_command():
                return

    def end(self):
        if self.one_step_trained:
            self.model.to(self.temp_device)

            if self.config.backup_before_save:
                self.backup(self.model.train_progress)
            # Special case for schedule-free optimizers.
            if self.config.optimizer.optimizer.is_schedule_free or self.config.use_schedulefree_wrapper:
                torch.clear_autocast_cache()
                self.model.optimizer.eval()

            self.callbacks.on_update_status("saving the final model")

            if self.model.ema:
<<<<<<< HEAD
                self.model.ema.copy_ema_to(self.parameters, store_temp=True)

            print("Saving " + self.config.output_model_destination)
=======
                self.model.ema.copy_ema_to(self.parameters, store_temp=False)
            if os.path.isdir(self.config.output_model_destination) and self.config.output_model_format.is_single_file():
                save_path = os.path.join(
                    self.config.output_model_destination,
                    f"{self.config.save_filename_prefix}{get_string_timestamp()}{self.config.output_model_format.file_extension()}"
                )
            else:
                save_path = self.config.output_model_destination
            print("Saving " + save_path)
>>>>>>> d73310df

            self.model_saver.save(
                model=self.model,
                model_type=self.config.model_type,
                output_model_format=self.config.output_model_format,
                output_model_destination=save_path,
                dtype=self.config.output_dtype.torch_dtype()
            )
        elif self.model is not None:
            self.model.to(self.temp_device)

            if self.model.ema:
                self.model.ema.copy_temp_to(self.parameters)
                dest_path = Path(self.config.output_model_destination)
                non_ema_dest_path = str(dest_path.parent/f"{dest_path.stem}-non_ema{dest_path.suffix}")
                print("Saving non-ema " + non_ema_dest_path)

                self.model_saver.save(
                    model=self.model,
                    model_type=self.config.model_type,
                    output_model_format=self.config.output_model_format,
                    output_model_destination=non_ema_dest_path,
                    dtype=self.config.output_dtype.torch_dtype()
                )

        self.tensorboard.close()

        if self.config.tensorboard:
            super()._stop_tensorboard()

        for handle in self.grad_hook_handles:
            handle.remove()<|MERGE_RESOLUTION|>--- conflicted
+++ resolved
@@ -622,13 +622,9 @@
         lr_scheduler = None
         accumulated_loss = 0.0
         ema_loss = None
-<<<<<<< HEAD
+        ema_loss_steps = 0
         for _epoch in tqdm(range(train_progress.epoch, self.config.epochs, 1),position=0,file=sys.stdout,leave=True ,desc="epoch"):
             print("")
-=======
-        ema_loss_steps = 0
-        for _epoch in tqdm(range(train_progress.epoch, self.config.epochs, 1), desc="epoch"):
->>>>>>> d73310df
             self.callbacks.on_update_status("starting epoch/caching")
 
             if self.config.latent_caching:
@@ -756,20 +752,14 @@
 
                         self.tensorboard.add_scalar("loss/train_step", accumulated_loss, train_progress.global_step)
                         ema_loss = ema_loss or accumulated_loss
-<<<<<<< HEAD
-                        ema_loss = (ema_loss * 0.99) + (accumulated_loss * 0.01)
-                        update_reports = {
-=======
                         ema_loss_steps += 1
                         ema_loss_decay = min(0.99, 1 - (1 / ema_loss_steps))
                         ema_loss = (ema_loss * ema_loss_decay) + (accumulated_loss * (1 - ema_loss_decay))
                         step_tqdm.set_postfix({
->>>>>>> d73310df
                             'loss': accumulated_loss,
                             'smooth loss': ema_loss,
-                        }
-                        update_reports.update(reported_lr)
-                        step_tqdm.set_postfix(update_reports)
+                        })
+                        step_tqdm.update(reported_lr)
                         self.tensorboard.add_scalar("smooth_loss/train_step", ema_loss, train_progress.global_step)
                         accumulated_loss = 0.0
 
@@ -817,11 +807,6 @@
             self.callbacks.on_update_status("saving the final model")
 
             if self.model.ema:
-<<<<<<< HEAD
-                self.model.ema.copy_ema_to(self.parameters, store_temp=True)
-
-            print("Saving " + self.config.output_model_destination)
-=======
                 self.model.ema.copy_ema_to(self.parameters, store_temp=False)
             if os.path.isdir(self.config.output_model_destination) and self.config.output_model_format.is_single_file():
                 save_path = os.path.join(
@@ -831,7 +816,6 @@
             else:
                 save_path = self.config.output_model_destination
             print("Saving " + save_path)
->>>>>>> d73310df
 
             self.model_saver.save(
                 model=self.model,
