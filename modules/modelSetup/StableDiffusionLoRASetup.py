--- conflicted
+++ resolved
@@ -32,37 +32,38 @@
         parameter_group_collection = NamedParameterGroupCollection()
 
         if config.text_encoder.train:
-<<<<<<< HEAD
             if config.lora_te_separate_train:
                 ex_layer_name=""
                 params=[]
+                te_index= 0
                 for key,module in model.text_encoder_lora.modules.items():
                     layer_name = ".".join(key.split(".")[:4])
                     if ex_layer_name != layer_name:
                         if len(params) > 0:
-                            param_groups.append(
-                                self.create_param_groups(config, params, config.text_encoder.learning_rate)
-                            )
+                            parameter_group_collection.add_group(NamedParameterGroup(
+                                unique_name=f"text_encoder_lora{te_index}",
+                                display_name=f"text_encoder_lora{te_index}",
+                                parameters=params,
+                                learning_rate=config.text_encoder.learning_rate,
+                            ))
                         params=[]
+                        te_index += 1
                         ex_layer_name = layer_name
                     params.extend(module.parameters())
-                param_groups.append(
-                    self.create_param_groups(config, params, config.text_encoder.learning_rate)
-                )
+                parameter_group_collection.add_group(NamedParameterGroup(
+                    unique_name=f"text_encoder_lora{te_index}",
+                    display_name=f"text_encoder_lora{te_index}",
+                    parameters=params,
+                    learning_rate=config.text_encoder.learning_rate,
+                ))
             else:
-                param_groups.append(
-                    self.create_param_groups(config, model.text_encoder_lora.parameters(), config.text_encoder.learning_rate)
-                )
-            
-=======
-            parameter_group_collection.add_group(NamedParameterGroup(
-                unique_name="text_encoder_lora",
-                display_name="text_encoder_lora",
-                parameters=model.text_encoder_lora.parameters(),
-                learning_rate=config.text_encoder.learning_rate,
-            ))
-
->>>>>>> d0d29393
+                parameter_group_collection.add_group(NamedParameterGroup(
+                    unique_name="text_encoder_lora",
+                    display_name="text_encoder_lora",
+                    parameters=model.text_encoder_lora.parameters(),
+                    learning_rate=config.text_encoder.learning_rate,
+                ))
+
         if config.train_any_embedding():
             for parameter, placeholder, name in zip(model.embedding_wrapper.additional_embeddings,
                                                     model.embedding_wrapper.additional_embedding_placeholders,
@@ -75,27 +76,24 @@
                 ))
 
         if config.unet.train:
-<<<<<<< HEAD
             if config.lora_unet_separate_train:
-                for key,modules in model.unet_lora.block_parameters().items():
+                for i,key,modules in enumerate(model.unet_lora.block_parameters().items()):
                     params=[]
                     for module in modules:
                         params.extend(module.parameters())
-                    param_groups.append(
-                        self.create_param_groups(config, params, config.unet.learning_rate)
-                    )
+                    parameter_group_collection.add_group(NamedParameterGroup(
+                    unique_name=f"unet_lora{i}",
+                    display_name=f"unet_lora{i}",
+                    parameters=params,
+                    learning_rate=config.unet.learning_rate,
+                    ))
             else:
-                param_groups.append(
-                self.create_param_groups(config, model.unet_lora.parameters(), config.unet.learning_rate)
-                )
-=======
-            parameter_group_collection.add_group(NamedParameterGroup(
-                unique_name="unet_lora",
-                display_name="unet_lora",
-                parameters=model.unet_lora.parameters(),
-                learning_rate=config.unet.learning_rate,
-            ))
->>>>>>> d0d29393
+                parameter_group_collection.add_group(NamedParameterGroup(
+                    unique_name="unet_lora",
+                    display_name="unet_lora",
+                    parameters=model.unet_lora.parameters(),
+                    learning_rate=config.unet.learning_rate,
+                ))
 
         return parameter_group_collection
 
@@ -209,23 +207,4 @@
     ):
         if config.preserve_embedding_norm:
             model.embedding_wrapper.normalize_embeddings()
-<<<<<<< HEAD
-        self.__setup_requires_grad(model, config)
-
-    def report_learning_rates(
-            self,
-            model,
-            config,
-            scheduler,
-            tensorboard
-    ):
-        lrs = scheduler.get_last_lr()
-        lrs = config.optimizer.optimizer.maybe_adjust_lrs(lrs, model.optimizer)
-
-        for i, lr in enumerate(lrs):
-            tensorboard.add_scalar(
-                f"lr/{i}", lr, model.train_progress.global_step
-            )
-=======
-        self.__setup_requires_grad(model, config)
->>>>>>> d0d29393
+        self.__setup_requires_grad(model, config)