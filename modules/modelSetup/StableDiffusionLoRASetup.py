from modules.model.StableDiffusionModel import StableDiffusionModel
from modules.modelSetup.BaseStableDiffusionSetup import BaseStableDiffusionSetup
from modules.module.LoRAModule import LoRAModuleWrapper
from modules.util.config.TrainConfig import TrainConfig
from modules.util.NamedParameterGroup import NamedParameterGroup, NamedParameterGroupCollection
from modules.util.optimizer_util import init_model_parameters
from modules.util.torch_util import state_dict_has_prefix
from modules.util.TrainProgress import TrainProgress

import torch

PRESETS = {
    "attn-mlp": ["attentions"],
    "attn-only": ["attn"],
    "full": [],
}


class StableDiffusionLoRASetup(
    BaseStableDiffusionSetup,
):
    def __init__(
            self,
            train_device: torch.device,
            temp_device: torch.device,
            debug_mode: bool,
    ):
        super(StableDiffusionLoRASetup, self).__init__(
            train_device=train_device,
            temp_device=temp_device,
            debug_mode=debug_mode,
        )

    def create_parameters(
            self,
            model: StableDiffusionModel,
            config: TrainConfig,
    ) -> NamedParameterGroupCollection:
        parameter_group_collection = NamedParameterGroupCollection()

        if config.text_encoder.train:
            parameter_group_collection.add_group(NamedParameterGroup(
                unique_name="text_encoder_lora",
                display_name="text_encoder_lora",
                parameters=model.text_encoder_lora.parameters(),
                learning_rate=config.text_encoder.learning_rate,
            ))

        if config.train_any_embedding():
            for parameter, placeholder, name in zip(model.embedding_wrapper.additional_embeddings,
                                                    model.embedding_wrapper.additional_embedding_placeholders,
                                                    model.embedding_wrapper.additional_embedding_names):
                parameter_group_collection.add_group(NamedParameterGroup(
                    unique_name=f"embeddings/{name}",
                    display_name=f"embeddings/{placeholder}",
                    parameters=[parameter],
                    learning_rate=config.embedding_learning_rate,
                ))

        if config.unet.train:
            parameter_group_collection.add_group(NamedParameterGroup(
                unique_name="unet_lora",
                display_name="unet_lora",
                parameters=model.unet_lora.parameters(),
                learning_rate=config.unet.learning_rate,
            ))

        return parameter_group_collection

    def __setup_requires_grad(
            self,
            model: StableDiffusionModel,
            config: TrainConfig,
    ):
        model.text_encoder.requires_grad_(False)
        model.unet.requires_grad_(False)
        model.vae.requires_grad_(False)

        if model.text_encoder_lora is not None:
            train_text_encoder = config.text_encoder.train and \
                                 not self.stop_text_encoder_training_elapsed(config, model.train_progress)
            model.text_encoder_lora.requires_grad_(train_text_encoder)

        for i, embedding in enumerate(model.additional_embeddings):
            embedding_config = config.additional_embeddings[i]
            train_embedding = embedding_config.train and \
                              not self.stop_additional_embedding_training_elapsed(embedding_config, model.train_progress, i)
            embedding.text_encoder_vector.requires_grad_(train_embedding)

        if model.unet_lora is not None:
            train_unet = config.unet.train and \
                         not self.stop_unet_training_elapsed(config, model.train_progress)
            model.unet_lora.requires_grad_(train_unet)

    def setup_model(
            self,
            model: StableDiffusionModel,
            config: TrainConfig,
    ):
        if config.train_any_embedding():
            model.text_encoder.get_input_embeddings().to(dtype=config.embedding_weight_dtype.torch_dtype())

        create_te = config.text_encoder.train or state_dict_has_prefix(model.lora_state_dict, "lora_te")
        model.text_encoder_lora = LoRAModuleWrapper(
            model.text_encoder, "lora_te", config
        ) if create_te else None

        model.unet_lora = LoRAModuleWrapper(
<<<<<<< HEAD
            model.unet, config.lora_rank, "lora_unet", config.lora_alpha, module_filter=config.lora_module_name, module_exclude_block=config.lora_module_exclude_block
=======
            model.unet, "lora_unet", config, config.lora_layers.split(",")
>>>>>>> 4c303772
        )

        if model.lora_state_dict:
            if create_te:
                model.text_encoder_lora.load_state_dict(model.lora_state_dict)
            model.unet_lora.load_state_dict(model.lora_state_dict)
            model.lora_state_dict = None


        if config.text_encoder.train:
            model.text_encoder_lora.set_dropout(config.dropout_probability)
        if create_te:
            model.text_encoder_lora.to(dtype=config.lora_weight_dtype.torch_dtype())
            model.text_encoder_lora.hook_to_module()

        model.unet_lora.set_dropout(config.dropout_probability)
        model.unet_lora.to(dtype=config.lora_weight_dtype.torch_dtype())
        model.unet_lora.hook_to_module()

        if config.rescale_noise_scheduler_to_zero_terminal_snr:
            model.rescale_noise_scheduler_to_zero_terminal_snr()
            model.force_v_prediction()

        self._remove_added_embeddings_from_tokenizer(model.tokenizer)
        self._setup_additional_embeddings(model, config)
        self._setup_embedding_wrapper(model, config)
        self.__setup_requires_grad(model, config)

        init_model_parameters(model, self.create_parameters(model, config))

        self._setup_optimizations(model, config)

    def setup_train_device(
            self,
            model: StableDiffusionModel,
            config: TrainConfig,
    ):
        vae_on_train_device = self.debug_mode or config.align_prop or not config.latent_caching
        text_encoder_on_train_device = \
            config.text_encoder.train \
            or config.train_any_embedding() \
            or config.align_prop \
            or not config.latent_caching

        model.text_encoder_to(self.train_device if text_encoder_on_train_device else self.temp_device)
        model.vae_to(self.train_device if vae_on_train_device else self.temp_device)
        model.unet_to(self.train_device)
        model.depth_estimator_to(self.temp_device)

        if config.text_encoder.train:
            model.text_encoder.train()
        else:
            model.text_encoder.eval()

        model.vae.eval()

        if config.unet.train:
            model.unet.train()
        else:
            model.unet.eval()

    def after_optimizer_step(
            self,
            model: StableDiffusionModel,
            config: TrainConfig,
            train_progress: TrainProgress
    ):
        if config.preserve_embedding_norm:
            model.embedding_wrapper.normalize_embeddings()
        self.__setup_requires_grad(model, config)<|MERGE_RESOLUTION|>--- conflicted
+++ resolved
@@ -106,11 +106,7 @@
         ) if create_te else None
 
         model.unet_lora = LoRAModuleWrapper(
-<<<<<<< HEAD
             model.unet, config.lora_rank, "lora_unet", config.lora_alpha, module_filter=config.lora_module_name, module_exclude_block=config.lora_module_exclude_block
-=======
-            model.unet, "lora_unet", config, config.lora_layers.split(",")
->>>>>>> 4c303772
         )
 
         if model.lora_state_dict:
