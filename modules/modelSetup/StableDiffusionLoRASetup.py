from typing import Iterable

import torch
from torch.nn import Parameter

from modules.model.StableDiffusionModel import StableDiffusionModel
from modules.modelSetup.BaseStableDiffusionSetup import BaseStableDiffusionSetup
from modules.module.LoRAModule import LoRAModuleWrapper
from modules.util import create
from modules.util.TrainProgress import TrainProgress
from modules.util.config.TrainConfig import TrainConfig


class StableDiffusionLoRASetup(BaseStableDiffusionSetup):
    def __init__(
            self,
            train_device: torch.device,
            temp_device: torch.device,
            debug_mode: bool,
    ):
        super(StableDiffusionLoRASetup, self).__init__(
            train_device=train_device,
            temp_device=temp_device,
            debug_mode=debug_mode,
        )

    def create_parameters(
            self,
            model: StableDiffusionModel,
            config: TrainConfig,
    ) -> Iterable[Parameter]:
        params = list()

        if config.text_encoder.train:
            params += list(model.text_encoder_lora.parameters())

        if config.unet.train:
            params += list(model.unet_lora.parameters())

        return params

    def create_parameters_for_optimizer(
            self,
            model: StableDiffusionModel,
            config: TrainConfig,
    ) -> Iterable[Parameter] | list[dict]:
        param_groups = list()
<<<<<<< HEAD
        
=======
>>>>>>> 43772ca2

        if config.text_encoder.train:
            if config.lora_te_separate_train:
                ex_layer_name=""
                params=[]
                for key,module in model.text_encoder_lora.modules.items():
                    layer_name = ".".join(key.split(".")[:4])
                    if ex_layer_name != layer_name:
                        if len(params) > 0:
                            param_groups.append(
                                self.create_param_groups(config, params, config.text_encoder.learning_rate)
                            )
                        params=[]
                        ex_layer_name = layer_name
                    params.extend(module.parameters())
                param_groups.append(
                    self.create_param_groups(config, params, config.text_encoder.learning_rate)
                )
            else:
                param_groups.append(
                    self.create_param_groups(config, model.text_encoder_lora.parameters(), config.text_encoder.learning_rate)
                )
            

        if config.unet.train:
            if config.lora_unet_separate_train:
                for key,modules in model.unet_lora.block_parameters().items():
                    params=[]
                    for module in modules:
                        params.extend(module.parameters())
                    param_groups.append(
                        self.create_param_groups(config, params, config.unet.learning_rate)
                    )
            else:
                param_groups.append(
                self.create_param_groups(config, model.unet_lora.parameters(), config.unet.learning_rate)
                )

        return param_groups

    def setup_model(
            self,
            model: StableDiffusionModel,
            config: TrainConfig,
    ):
        if model.text_encoder_lora is None and config.text_encoder.train:
            model.text_encoder_lora = LoRAModuleWrapper(
                model.text_encoder, config.lora_rank, "lora_te", config.lora_alpha
            )

        if model.unet_lora is None:
            model.unet_lora = LoRAModuleWrapper(
                model.unet, config.lora_rank, "lora_unet", config.lora_alpha, config.lora_modules, config.lora_conv_rank, config.lora_conv_alpha, config.lora_rank_ratio, config.lora_alpha_ratio, config.lora_train_blocks
            )

        model.text_encoder_lora.set_dropout(config.dropout_probability)
        model.unet_lora.set_dropout(config.dropout_probability)

        model.text_encoder.requires_grad_(False)
        model.unet.requires_grad_(False)
        model.vae.requires_grad_(False)

        if model.text_encoder_lora is not None:
            train_text_encoder = config.text_encoder.train and \
                                 not self.stop_text_encoder_training_elapsed(config, model.train_progress)
            model.text_encoder_lora.requires_grad_(train_text_encoder)

        if model.unet_lora is not None:
            train_unet = config.unet.train and \
                                 not self.stop_unet_training_elapsed(config, model.train_progress)
            model.unet_lora.requires_grad_(train_unet)

        model.text_encoder_lora.to(dtype=config.lora_weight_dtype.torch_dtype())
        model.unet_lora.to(dtype=config.lora_weight_dtype.torch_dtype())

        model.text_encoder_lora.hook_to_module()
        model.unet_lora.hook_to_module()

        if config.rescale_noise_scheduler_to_zero_terminal_snr:
            model.rescale_noise_scheduler_to_zero_terminal_snr()
            model.force_v_prediction()

        model.optimizer = create.create_optimizer(
            self.create_parameters_for_optimizer(model, config), model.optimizer_state_dict, config
        )
        del model.optimizer_state_dict

        model.ema = create.create_ema(
            self.create_parameters(model, config), model.ema_state_dict, config
        )
        del model.ema_state_dict

        self.setup_optimizations(model, config)

    def setup_train_device(
            self,
            model: StableDiffusionModel,
            config: TrainConfig,
    ):
        vae_on_train_device = self.debug_mode or config.align_prop
        text_encoder_on_train_device = config.text_encoder.train or config.align_prop or not config.latent_caching

        model.text_encoder_to(self.train_device if text_encoder_on_train_device else self.temp_device)
        model.vae_to(self.train_device if vae_on_train_device else self.temp_device)
        model.unet_to(self.train_device)
        model.depth_estimator_to(self.temp_device)

        if config.text_encoder.train:
            model.text_encoder.train()
        else:
            model.text_encoder.eval()

        model.vae.eval()

        if config.unet.train:
            model.unet.train()
        else:
            model.unet.eval()

    def after_optimizer_step(
            self,
            model: StableDiffusionModel,
            config: TrainConfig,
            train_progress: TrainProgress
    ):
        if model.text_encoder_lora is not None:
            train_text_encoder = config.text_encoder.train and \
                                 not self.stop_text_encoder_training_elapsed(config, model.train_progress)
            model.text_encoder_lora.requires_grad_(train_text_encoder)

        if model.unet_lora is not None:
            train_unet = config.unet.train and \
                                 not self.stop_unet_training_elapsed(config, model.train_progress)
            model.unet_lora.requires_grad_(train_unet)<|MERGE_RESOLUTION|>--- conflicted
+++ resolved
@@ -45,10 +45,6 @@
             config: TrainConfig,
     ) -> Iterable[Parameter] | list[dict]:
         param_groups = list()
-<<<<<<< HEAD
-        
-=======
->>>>>>> 43772ca2
 
         if config.text_encoder.train:
             if config.lora_te_separate_train:
