from typing import Iterable

import torch
from torch.nn import Parameter

from modules.model.StableDiffusionModel import StableDiffusionModel, StableDiffusionModelEmbedding
from modules.modelSetup.BaseStableDiffusionSetup import BaseStableDiffusionSetup
from modules.modelSetup.mixin.ModelSetupClipEmbeddingMixin import ModelSetupClipEmbeddingMixin
from modules.module.AdditionalEmbeddingWrapper import AdditionalEmbeddingWrapper
from modules.util import create
from modules.util.TrainProgress import TrainProgress
from modules.util.config.TrainConfig import TrainConfig


class StableDiffusionFineTuneSetup(
    BaseStableDiffusionSetup,
    ModelSetupClipEmbeddingMixin,
):
    def __init__(
            self,
            train_device: torch.device,
            temp_device: torch.device,
            debug_mode: bool,
    ):
        super(StableDiffusionFineTuneSetup, self).__init__(
            train_device=train_device,
            temp_device=temp_device,
            debug_mode=debug_mode,
        )

    def create_parameters(
            self,
            model: StableDiffusionModel,
            config: TrainConfig,
    ) -> Iterable[Parameter]:
        params = list()

        if config.text_encoder.train:
            params += list(model.text_encoder.parameters())

        if config.train_any_embedding():
            params += list(model.additional_embedding_wrapper.parameters())

        if config.unet.train:
            params += list(model.unet.parameters())

        return params

    def create_parameters_for_optimizer(
            self,
            model: StableDiffusionModel,
            config: TrainConfig,
    ) -> Iterable[Parameter] | list[dict]:
        param_groups = list()

        if config.text_encoder.train:
            param_groups.append(
                self.create_param_groups(
                    config,
                    model.text_encoder.parameters(),
                    config.text_encoder.learning_rate,
                )
            )

        if config.train_any_embedding():
            param_groups.append(
                self.create_param_groups(
                    config,
                    model.additional_embedding_wrapper.parameters(),
                    config.embedding_learning_rate,
                )
            )

        if config.unet.train:
            param_groups.append(
                self.create_param_groups(config, model.unet.parameters(), config.unet.learning_rate)
            )

        return param_groups

    def __setup_requires_grad(
            self,
            model: StableDiffusionModel,
            config: TrainConfig,
    ):
        train_text_encoder = config.text_encoder.train and \
                             not self.stop_text_encoder_training_elapsed(config, model.train_progress)
        model.text_encoder.requires_grad_(train_text_encoder)

        for i, embedding in enumerate(model.embeddings):
            embedding_config = config.embeddings[i]
            train_embedding = embedding_config.train and \
                              not self.stop_embedding_training_elapsed(embedding_config, model.train_progress, i)
            embedding.text_encoder_vector.requires_grad_(train_embedding)

        train_unet = config.unet.train and \
                             not self.stop_unet_training_elapsed(config, model.train_progress)
        model.unet.requires_grad_(train_unet)

        model.vae.requires_grad_(False)


    def setup_model(
            self,
            model: StableDiffusionModel,
            config: TrainConfig,
    ):
        if config.train_any_embedding():
            model.text_encoder.get_input_embeddings().to(dtype=config.embedding_weight_dtype.torch_dtype())

        if config.rescale_noise_scheduler_to_zero_terminal_snr:
            model.rescale_noise_scheduler_to_zero_terminal_snr()
            model.force_v_prediction()
        elif config.force_v_prediction:
            model.force_v_prediction()
        elif config.force_epsilon_prediction:
            model.force_epsilon_prediction()

        model.embeddings = []
        for i, embedding_config in enumerate(config.embeddings):
            embedding_state = model.additional_embedding_states[i]
            if embedding_state is None:
                embedding_state = self._create_new_embedding(
                    model.tokenizer,
                    model.text_encoder,
                    config.embeddings[i].initial_embedding_text,
                    config.embeddings[i].token_count,
                )

            embedding_state = embedding_state.to(
                dtype=model.text_encoder.get_input_embeddings().weight.dtype,
                device=self.train_device,
            ).detach()

            embedding = StableDiffusionModelEmbedding(embedding_state, embedding_config.placeholder)
            model.embeddings.append(embedding)
            self._add_embedding_to_tokenizer(model.tokenizer, embedding.text_tokens)

        model.additional_embedding_wrapper = AdditionalEmbeddingWrapper(
            orig_module=model.text_encoder.text_model.embeddings.token_embedding,
            additional_embeddings=[embedding.text_encoder_vector for embedding in model.embeddings],
            dtype=config.weight_dtypes().embedding if config.train_any_embedding() else None,
        )
        model.additional_embedding_wrapper.hook_to_module()

        self.__setup_requires_grad(model, config)

        model.optimizer = create.create_optimizer(
            self.create_parameters_for_optimizer(model, config), model.optimizer_state_dict, config
        )
        del model.optimizer_state_dict

        model.ema = create.create_ema(
            self.create_parameters(model, config), model.ema_state_dict, config
        )
        del model.ema_state_dict

        self.setup_optimizations(model, config)

    def setup_train_device(
            self,
            model: StableDiffusionModel,
            config: TrainConfig,
    ):
        vae_on_train_device = self.debug_mode or config.align_prop
        text_encoder_on_train_device = \
            config.text_encoder.train \
            or config.train_any_embedding() \
            or config.align_prop \
            or not config.latent_caching

        model.text_encoder_to(self.train_device if text_encoder_on_train_device else self.temp_device)
        model.vae_to(self.train_device if vae_on_train_device else self.temp_device)
        model.unet_to(self.train_device)
        model.depth_estimator_to(self.temp_device)

        if config.text_encoder.train:
            model.text_encoder.train()
        else:
            model.text_encoder.eval()

        model.vae.eval()

        if config.unet.train:
            model.unet.train()
        else:
            model.unet.eval()

    def after_optimizer_step(
            self,
            model: StableDiffusionModel,
            config: TrainConfig,
            train_progress: TrainProgress
    ):
<<<<<<< HEAD
        self.__setup_requires_grad(model, config)
=======
        train_text_encoder = config.text_encoder.train and \
                             not self.stop_text_encoder_training_elapsed(config, model.train_progress)
        model.text_encoder.requires_grad_(train_text_encoder)

        train_unet = config.unet.train and \
                             not self.stop_unet_training_elapsed(config, model.train_progress)
        model.unet.requires_grad_(train_unet)

    def report_learning_rates(
            self,
            model,
            config,
            scheduler,
            tensorboard
    ):
        lrs = scheduler.get_last_lr()
        names = []
        if config.text_encoder.train:
            names.append("te")
        if config.unet.train:
            names.append("unet")
        assert len(lrs) == len(names)

        lrs = config.optimizer.optimizer.maybe_adjust_lrs(lrs, model.optimizer)

        for name, lr in zip(names, lrs):
            tensorboard.add_scalar(
                f"lr/{name}", lr, model.train_progress.global_step
            )
>>>>>>> 7b8e509c
<|MERGE_RESOLUTION|>--- conflicted
+++ resolved
@@ -192,16 +192,7 @@
             config: TrainConfig,
             train_progress: TrainProgress
     ):
-<<<<<<< HEAD
         self.__setup_requires_grad(model, config)
-=======
-        train_text_encoder = config.text_encoder.train and \
-                             not self.stop_text_encoder_training_elapsed(config, model.train_progress)
-        model.text_encoder.requires_grad_(train_text_encoder)
-
-        train_unet = config.unet.train and \
-                             not self.stop_unet_training_elapsed(config, model.train_progress)
-        model.unet.requires_grad_(train_unet)
 
     def report_learning_rates(
             self,
@@ -223,5 +214,4 @@
         for name, lr in zip(names, lrs):
             tensorboard.add_scalar(
                 f"lr/{name}", lr, model.train_progress.global_step
-            )
->>>>>>> 7b8e509c
+            )