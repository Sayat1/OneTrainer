--- conflicted
+++ resolved
@@ -203,23 +203,4 @@
         if config.preserve_embedding_norm:
             model.embedding_wrapper_1.normalize_embeddings()
             model.embedding_wrapper_2.normalize_embeddings()
-<<<<<<< HEAD
-        self.__setup_requires_grad(model, config)
-
-    def report_learning_rates(
-            self,
-            model,
-            config,
-            scheduler,
-            tensorboard
-    ):
-        lrs = scheduler.get_last_lr()
-        lrs = config.optimizer.optimizer.maybe_adjust_lrs(lrs, model.optimizer)
-
-        for i, lr in enumerate(lrs):
-            tensorboard.add_scalar(
-                f"lr/{i}", lr, model.train_progress.global_step
-            )
-=======
-        self.__setup_requires_grad(model, config)
->>>>>>> d0d29393
+        self.__setup_requires_grad(model, config)