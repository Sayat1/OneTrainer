from typing import Iterable

import torch
from torch.nn import Parameter

from modules.model.StableDiffusionXLModel import StableDiffusionXLModel
from modules.modelSetup.BaseStableDiffusionXLSetup import BaseStableDiffusionXLSetup
from modules.module.LoRAModule import LoRAModuleWrapper
from modules.util import create
from modules.util.TrainProgress import TrainProgress
from modules.util.config.TrainConfig import TrainConfig


class StableDiffusionXLLoRASetup(
    BaseStableDiffusionXLSetup,
):
    def __init__(
            self,
            train_device: torch.device,
            temp_device: torch.device,
            debug_mode: bool,
    ):
        super(StableDiffusionXLLoRASetup, self).__init__(
            train_device=train_device,
            temp_device=temp_device,
            debug_mode=debug_mode,
        )

    def create_parameters(
            self,
            model: StableDiffusionXLModel,
            config: TrainConfig,
    ) -> Iterable[Parameter]:
        params = list()

        if config.text_encoder.train:
            params += list(model.text_encoder_1_lora.parameters())

        if config.text_encoder_2.train:
            params += list(model.text_encoder_2_lora.parameters())

        if config.train_any_embedding():
            params += list(model.embedding_wrapper_1.parameters())
            params += list(model.embedding_wrapper_2.parameters())

        if config.unet.train:
            params += list(model.unet_lora.parameters())

        return params

    def create_parameters_for_optimizer(
            self,
            model: StableDiffusionXLModel,
            config: TrainConfig,
    ) -> Iterable[Parameter] | list[dict]:
        param_groups = list()

        if config.text_encoder.train:
            param_groups.append(
                self.create_param_groups(
                    config,
                    model.text_encoder_1_lora.parameters(),
                    config.text_encoder.learning_rate,
                )
            )

        if config.text_encoder_2.train:
            param_groups.append(
                self.create_param_groups(
                    config,
                    model.text_encoder_2_lora.parameters(),
                    config.text_encoder_2.learning_rate,
                )
            )

        if config.train_any_embedding():
            param_groups.append(
                self.create_param_groups(
                    config,
                    model.embedding_wrapper_1.parameters(),
                    config.embedding_learning_rate,
                )
            )
            param_groups.append(
                self.create_param_groups(
                    config,
                    model.embedding_wrapper_2.parameters(),
                    config.embedding_learning_rate,
                )
            )

        if config.unet.train:
            param_groups.append(
                self.create_param_groups(
                    config,
                    model.unet_lora.parameters(),
                    config.unet.learning_rate,
                )
            )

        return param_groups

    def __setup_requires_grad(
            self,
            model: StableDiffusionXLModel,
            config: TrainConfig,
    ):
        model.text_encoder_1.requires_grad_(False)
        model.text_encoder_2.requires_grad_(False)
        model.unet.requires_grad_(False)
        model.vae.requires_grad_(False)

        if model.text_encoder_1_lora is not None:
            train_text_encoder_1 = config.text_encoder.train and \
                                   not self.stop_text_encoder_training_elapsed(config, model.train_progress)
            model.text_encoder_1_lora.requires_grad_(train_text_encoder_1)

        for i, embedding in enumerate(model.additional_embeddings):
            embedding_config = config.additional_embeddings[i]
            train_embedding = embedding_config.train and \
                              not self.stop_additional_embedding_training_elapsed(embedding_config, model.train_progress, i)
            embedding.text_encoder_1_vector.requires_grad_(train_embedding)
            embedding.text_encoder_2_vector.requires_grad_(train_embedding)

        if model.text_encoder_2_lora is not None:
            train_text_encoder_2 = config.text_encoder_2.train and \
                                   not self.stop_text_encoder_2_training_elapsed(config, model.train_progress)
            model.text_encoder_2_lora.requires_grad_(train_text_encoder_2)

        if model.unet_lora is not None:
            train_unet = config.unet.train and \
                         not self.stop_unet_training_elapsed(config, model.train_progress)
            model.unet_lora.requires_grad_(train_unet)

    def setup_model(
            self,
            model: StableDiffusionXLModel,
            config: TrainConfig,
    ):
        model.text_encoder_1_lora = LoRAModuleWrapper(
            model.text_encoder_1, config.lora_rank, "lora_te1", config.lora_alpha
        )

        model.text_encoder_2_lora = LoRAModuleWrapper(
            model.text_encoder_2, config.lora_rank, "lora_te2", config.lora_alpha
        )

        model.unet_lora = LoRAModuleWrapper(
            model.unet, config.lora_rank, "lora_unet", config.lora_alpha, ["attentions"]
        )

        if model.lora_state_dict:
            model.text_encoder_1_lora.load_state_dict(model.lora_state_dict)
            model.text_encoder_2_lora.load_state_dict(model.lora_state_dict)
            model.unet_lora.load_state_dict(model.lora_state_dict)
            model.lora_state_dict = None

        model.text_encoder_1_lora.set_dropout(config.dropout_probability)
        model.text_encoder_2_lora.set_dropout(config.dropout_probability)
        model.unet_lora.set_dropout(config.dropout_probability)

        model.text_encoder_1_lora.to(dtype=config.lora_weight_dtype.torch_dtype())
        model.text_encoder_2_lora.to(dtype=config.lora_weight_dtype.torch_dtype())
        model.unet_lora.to(dtype=config.lora_weight_dtype.torch_dtype())

        model.text_encoder_1_lora.hook_to_module()
        model.text_encoder_2_lora.hook_to_module()
        model.unet_lora.hook_to_module()

        self._remove_added_embeddings_from_tokenizer(model.tokenizer_1)
        self._remove_added_embeddings_from_tokenizer(model.tokenizer_2)
        self._setup_additional_embeddings(model, config)
        self._setup_embedding_wrapper(model, config)
        self.__setup_requires_grad(model, config)

        model.optimizer = create.create_optimizer(
            self.create_parameters_for_optimizer(model, config), model.optimizer_state_dict, config
        )
        model.optimizer_state_dict = None

        model.ema = create.create_ema(
            self.create_parameters(model, config), model.ema_state_dict, config
        )
        model.ema_state_dict = None

        self._setup_optimizations(model, config)

    def setup_train_device(
            self,
            model: StableDiffusionXLModel,
            config: TrainConfig,
    ):
        vae_on_train_device = config.align_prop
        text_encoder_1_on_train_device = \
            config.text_encoder.train \
            or config.train_any_embedding() \
            or config.align_prop \
            or not config.latent_caching
        text_encoder_2_on_train_device = \
            config.text_encoder_2.train \
            or config.train_any_embedding() \
            or config.align_prop \
            or not config.latent_caching

        model.text_encoder_1_to(self.train_device if text_encoder_1_on_train_device else self.temp_device)
        model.text_encoder_2_to(self.train_device if text_encoder_2_on_train_device else self.temp_device)
        model.vae_to(self.train_device if vae_on_train_device else self.temp_device)
        model.unet_to(self.train_device)

        if config.text_encoder.train:
            model.text_encoder_1.train()
        else:
            model.text_encoder_1.eval()

        if config.text_encoder_2.train:
            model.text_encoder_2.train()
        else:
            model.text_encoder_2.eval()

        model.vae.eval()

        if config.unet.train:
            model.unet.train()
        else:
            model.unet.eval()

    def after_optimizer_step(
            self,
            model: StableDiffusionXLModel,
            config: TrainConfig,
            train_progress: TrainProgress
    ):
        if config.preserve_embedding_norm:
            model.embedding_wrapper_1.normalize_embeddings()
            model.embedding_wrapper_2.normalize_embeddings()
        self.__setup_requires_grad(model, config)

    def report_learning_rates(
            self,
            model,
            config,
            scheduler,
            tensorboard
    ):
        lrs = scheduler.get_last_lr()
<<<<<<< HEAD
        # names = []
        # if config.text_encoder.train:
        #     names.append("te")
        # if config.unet.train:
        #     names.append("unet")
        # assert len(lrs) == len(names)
=======
        names = []
        if config.text_encoder.train:
            names.append("te1")
        if config.text_encoder_2.train:
            names.append("te2")
        if config.train_any_embedding():
            names.append("embeddings_te_1")
            names.append("embeddings_te_2")
        if config.unet.train:
            names.append("unet")
        assert len(lrs) == len(names)
>>>>>>> ac266617

        lrs = config.optimizer.optimizer.maybe_adjust_lrs(lrs, model.optimizer)

        for i, lr in enumerate(lrs):
            tensorboard.add_scalar(
                f"lr/{i}", lr, model.train_progress.global_step
            )<|MERGE_RESOLUTION|>--- conflicted
+++ resolved
@@ -243,27 +243,6 @@
             tensorboard
     ):
         lrs = scheduler.get_last_lr()
-<<<<<<< HEAD
-        # names = []
-        # if config.text_encoder.train:
-        #     names.append("te")
-        # if config.unet.train:
-        #     names.append("unet")
-        # assert len(lrs) == len(names)
-=======
-        names = []
-        if config.text_encoder.train:
-            names.append("te1")
-        if config.text_encoder_2.train:
-            names.append("te2")
-        if config.train_any_embedding():
-            names.append("embeddings_te_1")
-            names.append("embeddings_te_2")
-        if config.unet.train:
-            names.append("unet")
-        assert len(lrs) == len(names)
->>>>>>> ac266617
-
         lrs = config.optimizer.optimizer.maybe_adjust_lrs(lrs, model.optimizer)
 
         for i, lr in enumerate(lrs):
