from abc import ABCMeta

import torch
from diffusers.models.attention_processor import AttnProcessor, XFormersAttnProcessor, AttnProcessor2_0, Attention
from diffusers.utils import is_xformers_available
from torch import Tensor

from modules.model.WuerstchenModel import WuerstchenModel
from modules.modelSetup.BaseModelSetup import BaseModelSetup
from modules.modelSetup.mixin.ModelSetupDebugMixin import ModelSetupDebugMixin
from modules.modelSetup.mixin.ModelSetupDiffusionLossMixin import ModelSetupDiffusionLossMixin
from modules.modelSetup.mixin.ModelSetupDiffusionNoiseMixin import ModelSetupDiffusionNoiseMixin
from modules.modelSetup.stableDiffusion.checkpointing_util import enable_checkpointing_for_clip_encoder_layers, \
    enable_checkpointing_for_stable_cascade_blocks
from modules.util.TrainProgress import TrainProgress
from modules.util.config.TrainConfig import TrainConfig
from modules.util.dtype_util import create_autocast_context, disable_fp16_autocast_context
from modules.util.enum.AttentionMechanism import AttentionMechanism
from modules.util.enum.TrainingMethod import TrainingMethod


class BaseWuerstchenSetup(
    BaseModelSetup,
    ModelSetupDiffusionLossMixin,
    ModelSetupDebugMixin,
    ModelSetupDiffusionNoiseMixin,
    metaclass=ABCMeta,
):

    def setup_optimizations(
            self,
            model: WuerstchenModel,
            config: TrainConfig,
    ):
        if config.attention_mechanism == AttentionMechanism.DEFAULT:
            for name, child_module in model.prior_prior.named_modules():
                if isinstance(child_module, Attention):
                    child_module.set_processor(AttnProcessor())
        elif config.attention_mechanism == AttentionMechanism.XFORMERS and is_xformers_available():
            try:
                for name, child_module in model.prior_prior.named_modules():
                    if isinstance(child_module, Attention):
                        child_module.set_processor(XFormersAttnProcessor())
            except Exception as e:
                print(
                    "Could not enable memory efficient attention. Make sure xformers is installed"
                    f" correctly and a GPU is available: {e}"
                )
        elif config.attention_mechanism == AttentionMechanism.SDP:
            for name, child_module in model.prior_prior.named_modules():
                if isinstance(child_module, Attention):
                    child_module.set_processor(AttnProcessor2_0())

        if config.gradient_checkpointing:
            if model.model_type.is_wuerstchen_v2():
                model.prior_prior.enable_gradient_checkpointing()
                enable_checkpointing_for_clip_encoder_layers(model.prior_text_encoder, self.train_device)
            elif model.model_type.is_stable_cascade():
                enable_checkpointing_for_stable_cascade_blocks(model.prior_prior, self.train_device)
                enable_checkpointing_for_clip_encoder_layers(model.prior_text_encoder, self.train_device)

        model.autocast_context, model.train_dtype = create_autocast_context(self.train_device, config.train_dtype, [
<<<<<<< HEAD
            config.weight_dtype,
            config.decoder_text_encoder.weight_dtype,
            config.decoder.weight_dtype,
            config.decoder_vqgan.weight_dtype,
            config.effnet_encoder.weight_dtype,
            config.text_encoder.weight_dtype,
            config.prior.weight_dtype,
            config.lora_weight_dtype if config.training_method == TrainingMethod.LORA else None,
            config.embedding_weight_dtype if config.training_method == TrainingMethod.EMBEDDING else None,
=======
            config.weight_dtypes().decoder_text_encoder,
            config.weight_dtypes().decoder,
            config.weight_dtypes().decoder_vqgan,
            config.weight_dtypes().effnet_encoder,
            config.weight_dtypes().text_encoder,
            config.weight_dtypes().prior,
            config.weight_dtypes().lora if config.training_method == TrainingMethod.LORA else None,
            config.weight_dtypes().embedding if config.training_method == TrainingMethod.EMBEDDING else None,
>>>>>>> 970e9a94
        ])

        if model.model_type.is_stable_cascade():
            model.prior_autocast_context, model.prior_train_dtype = disable_fp16_autocast_context(
                self.train_device,
                config.train_dtype,
                config.fallback_train_dtype,
                [
                    config.weight_dtypes().prior,
                    config.weight_dtypes().lora if config.training_method == TrainingMethod.LORA else None,
                ],
            )
        else:
            model.prior_train_dtype = model.train_dtype

    def __alpha_cumprod(
            self,
            timesteps: Tensor,
            dim: int,
    ):
        # copied and modified from https://github.com/dome272/wuerstchen
        s = torch.tensor([0.008], device=timesteps.device, dtype=torch.float32)
        init_alpha_cumprod = torch.cos(s / (1 + s) * torch.pi * 0.5) ** 2
        alpha_cumprod = torch.cos((timesteps + s) / (1 + s) * torch.pi * 0.5) ** 2 / init_alpha_cumprod
        alpha_cumprod = alpha_cumprod.clamp(0.0001, 0.9999)
        alpha_cumprod = alpha_cumprod.view(timesteps.shape[0])
        while alpha_cumprod.dim() < dim:
            alpha_cumprod = alpha_cumprod.unsqueeze(-1)
        return alpha_cumprod

    def predict(
            self,
            model: WuerstchenModel,
            batch: dict,
            config: TrainConfig,
            train_progress: TrainProgress,
            *,
            deterministic: bool = False,
    ) -> dict:
        with model.autocast_context:
            latent_image = batch['latent_image']
            if model.model_type.is_wuerstchen_v2():
                scaled_latent_image = latent_image.add(1.0).div(42.0)
            elif model.model_type.is_stable_cascade():
                scaled_latent_image = latent_image

            generator = torch.Generator(device=config.train_device)
            generator.manual_seed(train_progress.global_step)

            latent_noise = self._create_noise(scaled_latent_image, config, generator)

            timestep = self._get_timestep_continuous(
                deterministic,
                generator,
                scaled_latent_image.shape[0],
                config,
                train_progress.global_step,
            )

            if model.model_type.is_wuerstchen_v2():
                timestep = timestep.mul(1.08).add(0.001).clamp(0.001, 1.0)
            elif model.model_type.is_stable_cascade():
                timestep = timestep.add(0.001).clamp(0.001, 1.0)

            scaled_noisy_latent_image = self._add_noise_continuous(
                scaled_latent_image,
                latent_noise,
                timestep,
                self.__alpha_cumprod,
            )

            if config.text_encoder.train or config.training_method == TrainingMethod.EMBEDDING:
                text_encoder_output = model.prior_text_encoder(
                    batch['tokens'], output_hidden_states=True, return_dict=True
                )
                if model.model_type.is_wuerstchen_v2():
                    final_layer_norm = model.prior_text_encoder.text_model.final_layer_norm
                    text_embedding = final_layer_norm(
                        text_encoder_output.hidden_states[-(1 + config.text_encoder_layer_skip)]
                    )
                if model.model_type.is_stable_cascade():
                    text_embedding = text_encoder_output.hidden_states[-(1 + config.text_encoder_layer_skip)]
                    if model.model_type.is_stable_cascade():
                        pooled_text_text_embedding = text_encoder_output.text_embeds.unsqueeze(1)
            else:
                text_embedding = batch['text_encoder_hidden_state']
                if model.model_type.is_stable_cascade():
                    pooled_text_text_embedding = batch['pooled_text_encoder_output'].unsqueeze(1)

            latent_input = scaled_noisy_latent_image

            if model.model_type.is_wuerstchen_v2():
                prior_kwargs = {
                    'c': text_embedding.to(dtype=model.prior_train_dtype.torch_dtype()),
                }
            elif model.model_type.is_stable_cascade():
                clip_img = torch.zeros(
                    size=(text_embedding.shape[0], 1, 768),
                    dtype=model.prior_train_dtype.torch_dtype(),
                    device=self.train_device,
                )
                prior_kwargs = {
                    'clip_text': text_embedding.to(dtype=model.prior_train_dtype.torch_dtype()),
                    'clip_text_pooled': pooled_text_text_embedding.to(dtype=model.prior_train_dtype.torch_dtype()),
                    'clip_img': clip_img,
                }

            with model.prior_autocast_context:
                predicted_latent_noise = model.prior_prior(
                    latent_input.to(dtype=model.prior_train_dtype.torch_dtype()),
                    timestep.to(dtype=model.prior_train_dtype.torch_dtype()),
                    **prior_kwargs,
                )

            model_output_data = {
                'loss_type': 'target',
                'predicted': predicted_latent_noise,
                'prediction_type': 'epsilon',  # the DDPMWuerstchenScheduler only supports eps prediction
                'target': latent_noise,
                'timestep': timestep,
            }

            if config.debug_mode:
                with torch.no_grad():
                    self._save_text(
                        self._decode_tokens(batch['tokens'], model.prior_tokenizer),
                        config.debug_dir + "/training_batches",
                        "7-prompt",
                        train_progress.global_step,
                    )

                    # noise
                    self._save_image(
                        self._project_latent_to_image(latent_noise).clamp(-1, 1),
                        config.debug_dir + "/training_batches",
                        "1-noise",
                        train_progress.global_step
                    )

                    # predicted noise
                    self._save_image(
                        self._project_latent_to_image(predicted_latent_noise).clamp(-1, 1),
                        config.debug_dir + "/training_batches",
                        "2-predicted_noise",
                        train_progress.global_step
                    )

                    # noisy image
                    self._save_image(
                        self._project_latent_to_image(scaled_noisy_latent_image).clamp(-1, 1),
                        config.debug_dir + "/training_batches",
                        "3-noisy_image",
                        train_progress.global_step
                    )

                    # predicted image
                    alpha_cumprod = self.__alpha_cumprod(timestep, latent_noise.dim())
                    sqrt_alpha_prod = alpha_cumprod ** 0.5
                    sqrt_alpha_prod = sqrt_alpha_prod.flatten().reshape(-1, 1, 1, 1)

                    sqrt_one_minus_alpha_prod = (1 - alpha_cumprod) ** 0.5
                    sqrt_one_minus_alpha_prod = sqrt_one_minus_alpha_prod.flatten().reshape(-1, 1, 1, 1)

                    scaled_predicted_latent_image = \
                        (scaled_noisy_latent_image - predicted_latent_noise * sqrt_one_minus_alpha_prod) \
                        / sqrt_alpha_prod
                    self._save_image(
                        self._project_latent_to_image(scaled_predicted_latent_image).clamp(-1, 1),
                        config.debug_dir + "/training_batches",
                        "4-predicted_image",
                        model.train_progress.global_step
                    )

                    # image
                    self._save_image(
                        self._project_latent_to_image(scaled_latent_image).clamp(-1, 1),
                        config.debug_dir + "/training_batches",
                        "5-image",
                        model.train_progress.global_step
                    )

        return model_output_data

    def calculate_loss(
            self,
            model: WuerstchenModel,
            batch: dict,
            data: dict,
            config: TrainConfig,
    ) -> Tensor:
        losses = self._diffusion_losses(
            batch=batch,
            data=data,
            config=config,
            train_device=self.train_device,
            alphas_cumprod_fun=self.__alpha_cumprod,
        )

        if config.min_snr_gamma:
            # if min snr gamma is active, disable p2 scaling
            return losses.mean()
        else:
            k = 1.0
            gamma = 1.0
            alpha_cumprod = self.__alpha_cumprod(data['timestep'], losses.dim())
            p2_loss_weight = (k + alpha_cumprod / (1 - alpha_cumprod)) ** -gamma

            return (losses * p2_loss_weight).mean()<|MERGE_RESOLUTION|>--- conflicted
+++ resolved
@@ -60,17 +60,6 @@
                 enable_checkpointing_for_clip_encoder_layers(model.prior_text_encoder, self.train_device)
 
         model.autocast_context, model.train_dtype = create_autocast_context(self.train_device, config.train_dtype, [
-<<<<<<< HEAD
-            config.weight_dtype,
-            config.decoder_text_encoder.weight_dtype,
-            config.decoder.weight_dtype,
-            config.decoder_vqgan.weight_dtype,
-            config.effnet_encoder.weight_dtype,
-            config.text_encoder.weight_dtype,
-            config.prior.weight_dtype,
-            config.lora_weight_dtype if config.training_method == TrainingMethod.LORA else None,
-            config.embedding_weight_dtype if config.training_method == TrainingMethod.EMBEDDING else None,
-=======
             config.weight_dtypes().decoder_text_encoder,
             config.weight_dtypes().decoder,
             config.weight_dtypes().decoder_vqgan,
@@ -79,7 +68,6 @@
             config.weight_dtypes().prior,
             config.weight_dtypes().lora if config.training_method == TrainingMethod.LORA else None,
             config.weight_dtypes().embedding if config.training_method == TrainingMethod.EMBEDDING else None,
->>>>>>> 970e9a94
         ])
 
         if model.model_type.is_stable_cascade():
