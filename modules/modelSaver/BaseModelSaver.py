import copy
import hashlib
import json
from abc import ABCMeta, abstractmethod
from collections import OrderedDict
from datetime import datetime

import torch
import safetensors.torch as safetensors
from torch import Tensor

from modules.model.BaseModel import BaseModel
from modules.util import git_util
from modules.util.enum.ConfigPart import ConfigPart
from modules.util.enum.ModelFormat import ModelFormat
from modules.util.enum.ModelType import ModelType
from modules.util.modelSpec.ModelSpec import ModelSpec


class BaseModelSaver(metaclass=ABCMeta):

    def _convert_state_dict_dtype(
            self,
            state_dict: dict,
            dtype: torch.dtype,
    ) -> dict:
        converted_state_dict = {}

        for (key, value) in state_dict.items():
            if isinstance(value, dict):
                converted_state_dict[key] = self._convert_state_dict_dtype(value, dtype)
            else:
                converted_state_dict[key] = value.to(device='cpu', dtype=dtype)

        return converted_state_dict

    def _convert_state_dict_to_contiguous(
            self,
            state_dict: dict,
    ):
        for (key, value) in state_dict.items():
            if isinstance(value, dict):
                self._convert_state_dict_to_contiguous(value)
            else:
                state_dict[key] = value.contiguous()

    def __calculate_safetensors_hash(
            self,
            state_dict: dict[str, Tensor] | None = None,
    ) -> str | None:
        if state_dict is None:
            return None

        sha256_hash = hashlib.sha256()

        ordered_state_dict = OrderedDict(sorted(state_dict.items()))
        for key, tensor in ordered_state_dict.items():
            data = safetensors._tobytes(tensor, key)
            sha256_hash.update(data)

        return f"0x{sha256_hash.hexdigest()}"

    def _create_safetensors_header(
            self,
            model: BaseModel,
            state_dict: dict[str, Tensor] | None = None,
    ) -> dict[str, str]:
        if model.model_spec is not None:
            model_spec = copy.deepcopy(model.model_spec)
        else:
            model_spec = ModelSpec()

        if model.train_config is not None and model.train_config.include_train_config == ConfigPart.SETTINGS:
            config = json.dumps(model.train_config.to_dict())
        elif model.train_config is not None and model.train_config.include_train_config == ConfigPart.ALL:
            config = json.dumps(model.train_config.to_pack_dict())
        else:
            config = None

        # update calculated fields
        model_spec.date = datetime.now().strftime("%Y-%m-%d")
        model_spec.hash_sha256 = self.__calculate_safetensors_hash(state_dict)

        # assemble the header
        model_spec_dict = model_spec.to_dict()
        one_trainer_header = {
            "ot_branch": git_util.get_git_branch(),
            "ot_revision": git_util.get_git_revision(),
        }
<<<<<<< HEAD
        if model.train_config:
            one_trainer_header.update({"ot_train_config":model.train_config})
=======
        if config is not None:
            one_trainer_header["ot_config"] = config

>>>>>>> 91d30270
        kohya_header = {} # needed for the Automatic1111 webui to pick up model versions
        if model.model_type.is_stable_diffusion_xl():
            kohya_header["ss_base_model_version"] = "sdxl_"
        elif model.model_type.is_sd_v2():
            kohya_header["ss_v2"] = "True"
        return model_spec_dict | one_trainer_header | kohya_header

    @abstractmethod
    def save(
            self,
            model: BaseModel,
            model_type: ModelType,
            output_model_format: ModelFormat,
            output_model_destination: str,
            dtype: torch.dtype,
    ):
        pass<|MERGE_RESOLUTION|>--- conflicted
+++ resolved
@@ -87,14 +87,9 @@
             "ot_branch": git_util.get_git_branch(),
             "ot_revision": git_util.get_git_revision(),
         }
-<<<<<<< HEAD
-        if model.train_config:
-            one_trainer_header.update({"ot_train_config":model.train_config})
-=======
         if config is not None:
             one_trainer_header["ot_config"] = config
 
->>>>>>> 91d30270
         kohya_header = {} # needed for the Automatic1111 webui to pick up model versions
         if model.model_type.is_stable_diffusion_xl():
             kohya_header["ss_base_model_version"] = "sdxl_"
