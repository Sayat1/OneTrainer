--- conflicted
+++ resolved
@@ -82,13 +82,8 @@
     ):
         self.model_type = model_type
         self.parameters = None
-<<<<<<< HEAD
         self.optimizers = []
-        self.optimizer_state_dict = optimizer_state_dict
-=======
-        self.optimizer = None
         self.optimizer_state_dict = None
->>>>>>> e2f8cf89
         self.param_group_mapping = None
         self.ema_state_dict = None
         self.train_progress = TrainProgress()
